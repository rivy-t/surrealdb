use std::cmp::{Ordering, Reverse};
use std::collections::btree_map::Entry;
#[cfg(debug_assertions)]
use std::collections::HashMap;
use std::collections::{BTreeMap, BTreeSet, BinaryHeap, VecDeque};
use std::fmt::{Debug, Display, Formatter};
use std::io::Cursor;
use std::sync::Arc;

use async_recursion::async_recursion;
use revision::revisioned;
use roaring::RoaringTreemap;
use serde::{Deserialize, Serialize};
use tokio::sync::RwLock;

use crate::err::Error;

use crate::idx::docids::{DocId, DocIds};
use crate::idx::trees::btree::BStatistics;
use crate::idx::trees::store::{
	IndexStores, NodeId, StoredNode, TreeNode, TreeNodeProvider, TreeStore,
};
use crate::idx::trees::vector::{SharedVector, Vector};
use crate::idx::{IndexKeyBase, VersionedSerdeState};
use crate::kvs::{Key, Transaction, TransactionType, Val};
use crate::sql::index::{Distance, MTreeParams, VectorType};
use crate::sql::{Array, Object, Thing, Value};

pub(crate) struct MTreeIndex {
	state_key: Key,
	dim: usize,
	vector_type: VectorType,
	store: MTreeStore,
	doc_ids: Arc<RwLock<DocIds>>,
	mtree: Arc<RwLock<MTree>>,
}

impl MTreeIndex {
	pub(crate) async fn new(
		ixs: &IndexStores,
		tx: &mut Transaction,
		ikb: IndexKeyBase,
		p: &MTreeParams,
		tt: TransactionType,
	) -> Result<Self, Error> {
		let doc_ids = Arc::new(RwLock::new(
			DocIds::new(ixs, tx, tt, ikb.clone(), p.doc_ids_order, p.doc_ids_cache).await?,
		));
		let state_key = ikb.new_vm_key(None);
		let state: MState = if let Some(val) = tx.get(state_key.clone()).await? {
			MState::try_from_val(val)?
		} else {
			MState::new(p.capacity)
		};
		let store = ixs
			.get_store_mtree(
				TreeNodeProvider::Vector(ikb),
				state.generation,
				tt,
				p.mtree_cache as usize,
			)
			.await;
		let mtree = Arc::new(RwLock::new(MTree::new(state, p.distance.clone())));
		Ok(Self {
			state_key,
			dim: p.dimension as usize,
			vector_type: p.vector_type,
			doc_ids,
			mtree,
			store,
		})
	}
	pub(crate) async fn index_document(
		&mut self,
		tx: &mut Transaction,
		rid: &Thing,
		content: Vec<Value>,
	) -> Result<(), Error> {
		// Resolve the doc_id
		let resolved = self.doc_ids.write().await.resolve_doc_id(tx, rid.into()).await?;
		let doc_id = *resolved.doc_id();
		// Index the values
		let mut mtree = self.mtree.write().await;
		for v in content {
			// Extract the vector
			let vector = self.extract_vector(v)?.into();
			mtree.insert(tx, &mut self.store, vector, doc_id).await?;
		}
		Ok(())
	}

	pub(crate) async fn knn_search(
		&self,
		tx: &mut Transaction,
		a: Array,
		k: usize,
	) -> Result<VecDeque<DocId>, Error> {
		// Extract the vector
		let vector = self.check_vector_array(a)?;
		// Lock the store
		let res = self.mtree.read().await.knn_search(tx, &self.store, &vector, k).await?;
		Ok(res.docs)
	}

	fn check_vector_array(&self, a: Array) -> Result<SharedVector, Error> {
		if a.0.len() != self.dim {
			return Err(Error::InvalidVectorDimension {
				current: a.0.len(),
				expected: self.dim,
			});
		}
		let mut vec = Vector::new(self.vector_type, a.len());
		for v in a.0 {
			if let Value::Number(n) = v {
				vec.add(n);
			} else {
				return Err(Error::InvalidVectorType {
					current: v.clone().to_string(),
					expected: "Number",
				});
			}
		}
		Ok(vec.into())
	}

	fn extract_vector(&self, v: Value) -> Result<Vector, Error> {
		let mut vec = Vector::new(self.vector_type, self.dim);
		Self::check_vector_value(v, &mut vec)?;
		if vec.len() != self.dim {
			return Err(Error::InvalidVectorDimension {
				current: vec.len(),
				expected: self.dim,
			});
		}
		Ok(vec)
	}

	fn check_vector_value(value: Value, vec: &mut Vector) -> Result<(), Error> {
		match value {
			Value::Array(a) => {
				for v in a {
					Self::check_vector_value(v, vec)?;
				}
				Ok(())
			}
			Value::Number(n) => {
				vec.add(n);
				Ok(())
			}
			_ => Err(Error::InvalidVectorValue(value.clone().to_raw_string())),
		}
	}

	pub(crate) async fn remove_document(
		&mut self,
		tx: &mut Transaction,
		rid: &Thing,
		content: Vec<Value>,
	) -> Result<(), Error> {
		if let Some(doc_id) = self.doc_ids.write().await.remove_doc(tx, rid.into()).await? {
			let mut mtree = self.mtree.write().await;
			for v in content {
				// Extract the vector
				let vector = self.extract_vector(v)?.into();
				mtree.delete(tx, &mut self.store, vector, doc_id).await?;
			}
		}
		Ok(())
	}

	pub(in crate::idx) fn doc_ids(&self) -> Arc<RwLock<DocIds>> {
		self.doc_ids.clone()
	}

	pub(crate) async fn statistics(&self, tx: &mut Transaction) -> Result<MtStatistics, Error> {
		Ok(MtStatistics {
			doc_ids: self.doc_ids.read().await.statistics(tx).await?,
		})
	}

	pub(crate) async fn finish(&mut self, tx: &mut Transaction) -> Result<(), Error> {
		self.doc_ids.write().await.finish(tx).await?;
		let mut mtree = self.mtree.write().await;
		if self.store.finish(tx).await? {
			mtree.state.generation += 1;
			tx.set(self.state_key.clone(), mtree.state.try_to_val()?).await?;
		}
		Ok(())
	}
}

struct KnnResultBuilder {
	knn: u64,
	docs: RoaringTreemap,
	priority_list: BTreeMap<PriorityResult, RoaringTreemap>,
}

impl KnnResultBuilder {
	fn new(knn: usize) -> Self {
		Self {
			knn: knn as u64,
			docs: RoaringTreemap::default(),
			priority_list: BTreeMap::default(),
		}
	}
	fn check_add(&self, dist: f64) -> bool {
		if self.docs.len() < self.knn {
			true
		} else if let Some(pr) = self.priority_list.keys().last() {
			dist <= pr.0
		} else {
			true
		}
	}

	fn add(&mut self, dist: f64, docs: &RoaringTreemap) {
		let pr = PriorityResult(dist);
		match self.priority_list.entry(pr) {
			Entry::Vacant(e) => {
				for doc in docs {
					self.docs.insert(doc);
				}
				e.insert(docs.clone());
			}
			Entry::Occupied(mut e) => {
				let d = e.get_mut();
				for doc in docs {
					d.insert(doc);
					self.docs.insert(doc);
				}
			}
		}

		#[cfg(debug_assertions)]
		debug!("KnnResult add - dist: {} - docs: {:?} - total: {}", dist, docs, self.docs.len());
		debug!("{:?}", self.priority_list);

		// Do possible eviction
		let docs_len = self.docs.len();
		if docs_len > self.knn {
			if let Some((_, d)) = self.priority_list.last_key_value() {
				if docs_len - d.len() >= self.knn {
					if let Some((_, evicted_docs)) = self.priority_list.pop_last() {
						self.docs -= evicted_docs;
					}
				}
			}
		}
	}

	fn build(self, #[cfg(debug_assertions)] visited_nodes: HashMap<NodeId, usize>) -> KnnResult {
		let mut sorted_docs = VecDeque::with_capacity(self.knn as usize);
		#[cfg(debug_assertions)]
		debug!("self.priority_list: {:?} - self.docs: {:?}", self.priority_list, self.docs);
		let mut left = self.knn;
		for (_, docs) in self.priority_list {
			let dl = docs.len();
			if dl > left {
				for doc_id in docs.iter().take(left as usize) {
					sorted_docs.push_back(doc_id);
				}
				break;
			}
			for doc_id in docs {
				sorted_docs.push_back(doc_id);
			}
			left -= dl;
			// We don't expect anymore result, we can leave
			if left == 0 {
				break;
			}
		}
		debug!("sorted_docs: {:?}", sorted_docs);
		KnnResult {
			docs: sorted_docs,
			#[cfg(debug_assertions)]
			visited_nodes,
		}
	}
}

pub struct KnnResult {
	docs: VecDeque<DocId>,
	#[cfg(debug_assertions)]
	#[allow(dead_code)]
	visited_nodes: HashMap<NodeId, usize>,
}

// https://en.wikipedia.org/wiki/M-tree
// https://arxiv.org/pdf/1004.4216.pdf
pub struct MTree {
	state: MState,
	distance: Distance,
	minimum: usize,
}

impl MTree {
	pub fn new(state: MState, distance: Distance) -> Self {
		let minimum = (state.capacity + 1) as usize / 2;
		Self {
			state,
			distance,
			minimum,
		}
	}

	pub async fn knn_search(
		&self,
		tx: &mut Transaction,
		store: &MTreeStore,
		v: &SharedVector,
		k: usize,
	) -> Result<KnnResult, Error> {
		#[cfg(debug_assertions)]
		debug!("knn_search - v: {:?} - k: {}", v, k);
		let mut queue = BinaryHeap::new();
		let mut res = KnnResultBuilder::new(k);
		if let Some(root_id) = self.state.root {
			queue.push(Reverse(PriorityNode(0.0, root_id)));
		}
		#[cfg(debug_assertions)]
		let mut visited_nodes = HashMap::new();
		while let Some(current) = queue.pop() {
			let node = store.get_node(tx, current.0 .1).await?;
			#[cfg(debug_assertions)]
			{
				debug!("Visit node id: {} - dist: {}", current.0 .1, current.0 .1);
				if visited_nodes.insert(current.0 .1, node.n.len()).is_some() {
					return Err(Error::Unreachable("MTree::knn_search"));
				}
			}
			match node.n {
				MTreeNode::Leaf(ref n) => {
					#[cfg(debug_assertions)]
					debug!("Leaf found - id: {} - len: {}", node.id, n.len(),);
					for (o, p) in n {
						let d = self.calculate_distance(o, v)?;
						if res.check_add(d) {
							#[cfg(debug_assertions)]
							debug!("Add: {d} - obj: {o:?} - docs: {:?}", p.docs);
							res.add(d, &p.docs);
						}
					}
				}
				MTreeNode::Internal(ref n) => {
					#[cfg(debug_assertions)]
					debug!("Internal found - id: {} - {:?}", node.id, n);
					for (o, p) in n {
						let d = self.calculate_distance(o, v)?;
						let min_dist = (d - p.radius).max(0.0);
						if res.check_add(min_dist) {
							debug!("Queue add - dist: {} - node: {}", min_dist, p.node);
							queue.push(Reverse(PriorityNode(min_dist, p.node)));
						}
					}
				}
			}
		}
		Ok(res.build(
			#[cfg(debug_assertions)]
			visited_nodes,
		))
	}
}

enum InsertionResult {
	DocAdded,
	CoveringRadius(f64),
	PromotedEntries(SharedVector, RoutingProperties, SharedVector, RoutingProperties),
}

enum DeletionResult {
	NotFound,
	DocRemoved,
	CoveringRadius(f64),
	Underflown(MStoredNode, bool),
}

// Insertion
impl MTree {
	fn new_node_id(&mut self) -> NodeId {
		let new_node_id = self.state.next_node_id;
		self.state.next_node_id += 1;
		new_node_id
	}

	pub async fn insert(
		&mut self,
		tx: &mut Transaction,
		store: &mut MTreeStore,
		obj: SharedVector,
		id: DocId,
	) -> Result<(), Error> {
		#[cfg(debug_assertions)]
		debug!("Insert - obj: {:?} - doc: {}", obj, id);
		// First we check if we already have the object. In this case we just append the doc.
		if self.append(tx, store, &obj, id).await? {
			return Ok(());
		}
		if let Some(root_id) = self.state.root {
			let node = store.get_node_mut(tx, root_id).await?;
			// Otherwise, we insert the object with possibly mutating the tree
			if let InsertionResult::PromotedEntries(o1, p1, o2, p2) =
				self.insert_at_node(tx, store, node, &None, obj, id).await?
			{
				self.create_new_internal_root(store, o1, p1, o2, p2).await?;
			}
		} else {
			self.create_new_leaf_root(store, obj, id).await?;
		}
		Ok(())
	}

	async fn create_new_leaf_root(
		&mut self,
		store: &mut MTreeStore,
		obj: SharedVector,
		id: DocId,
	) -> Result<(), Error> {
		let new_root_id = self.new_node_id();
		let p = ObjectProperties::new_root(id);
		let mut objects = LeafMap::new();
		objects.insert(obj, p);
		let new_root_node = store.new_node(new_root_id, MTreeNode::Leaf(objects))?;
		store.set_node(new_root_node, true).await?;
		self.set_root(Some(new_root_id));
		Ok(())
	}

	async fn create_new_internal_root(
		&mut self,
		store: &mut MTreeStore,
		o1: SharedVector,
		p1: RoutingProperties,
		o2: SharedVector,
		p2: RoutingProperties,
	) -> Result<(), Error> {
		let new_root_id = self.new_node_id();
		#[cfg(debug_assertions)]
		debug!(
			"New internal root - node: {} - e1.node: {} - e1.obj: {:?} - e1.radius: {} - e2.node: {} - e2.obj: {:?} - e2.radius: {}",
			new_root_id,
			p1.node,
			o1,
			p1.radius,
			p2.node,
			o2,
			p2.radius
		);
		let mut entries = InternalMap::new();
		entries.insert(o1, p1);
		entries.insert(o2, p2);
		let new_root_node = store.new_node(new_root_id, MTreeNode::Internal(entries))?;
		store.set_node(new_root_node, true).await?;
		self.set_root(Some(new_root_id));
		Ok(())
	}

	async fn append(
		&mut self,
		tx: &mut Transaction,
		store: &mut MTreeStore,
		object: &SharedVector,
		id: DocId,
	) -> Result<bool, Error> {
		let mut queue = BinaryHeap::new();
		if let Some(root_id) = self.state.root {
			queue.push(root_id);
		}
		while let Some(current) = queue.pop() {
			let mut node = store.get_node_mut(tx, current).await?;
			match node.n {
				MTreeNode::Leaf(ref mut n) => {
					if let Some(p) = n.get_mut(object) {
						p.docs.insert(id);
						store.set_node(node, true).await?;
						return Ok(true);
					}
				}
				MTreeNode::Internal(ref n) => {
					for (o, p) in n {
						let d = self.calculate_distance(o, object)?;
						if d <= p.radius {
							queue.push(p.node);
						}
					}
				}
			}
			store.set_node(node, false).await?;
		}
		Ok(false)
	}

	#[cfg_attr(not(target_arch = "wasm32"), async_recursion)]
	#[cfg_attr(target_arch = "wasm32", async_recursion(? Send))]
	async fn insert_at_node(
		&mut self,
		tx: &mut Transaction,
		store: &mut MTreeStore,
		node: MStoredNode,
		parent_center: &Option<SharedVector>,
		object: SharedVector,
		doc: DocId,
	) -> Result<InsertionResult, Error> {
		#[cfg(debug_assertions)]
		debug!("insert_at_node - node: {} - doc: {} - obj: {:?}", node.id, doc, object);
		match node.n {
			// If (N is a leaf)
			MTreeNode::Leaf(n) => {
				self.insert_node_leaf(store, node.id, node.key, n, parent_center, object, doc).await
			}
			// Else
			MTreeNode::Internal(n) => {
				self.insert_node_internal(
					tx,
					store,
					node.id,
					node.key,
					n,
					parent_center,
					object,
					doc,
				)
				.await
			}
		}
	}

	#[allow(clippy::too_many_arguments)]
	async fn insert_node_internal(
		&mut self,
		tx: &mut Transaction,
		store: &mut MTreeStore,
		node_id: NodeId,
		node_key: Key,
		mut node: InternalNode,
		parent_center: &Option<SharedVector>,
		object: SharedVector,
		doc_id: DocId,
	) -> Result<InsertionResult, Error> {
		// Choose `best` subtree entry ObestSubstree from N;
		let (best_entry_obj, mut best_entry) = self.find_closest(&node, &object)?;
		let best_node = store.get_node_mut(tx, best_entry.node).await?;
		// Insert(Oi, child(ObestSubstree), ObestSubtree);
		match self
			.insert_at_node(tx, store, best_node, &Some(best_entry_obj.clone()), object, doc_id)
			.await?
		{
			// If (entry returned)
			InsertionResult::PromotedEntries(o1, mut p1, o2, mut p2) => {
				#[cfg(debug_assertions)]
				debug!(
					"Promote to Node ID: {} - e1.node: {} - e1.obj: {:?} - e1.radius: {} - e2.node: {} - e2.obj: {:?} - e2.radius: {} ",
					node_id, p1.node, o1, p1.radius, p2.node, o2, p2.radius
				);
				// Remove ObestSubtree from N;
				node.remove(&best_entry_obj);
				// if (N U P will fit into N)
				let mut nup: BTreeSet<SharedVector> = BTreeSet::from_iter(node.keys().cloned());
				nup.insert(o1.clone());
				nup.insert(o2.clone());
				if nup.len() <= self.state.capacity as usize {
					// Let parentDistance(Op) = d(Op, parent(N));
					if let Some(pc) = parent_center {
						p1.parent_dist = self.calculate_distance(&o1, pc)?;
						p2.parent_dist = self.calculate_distance(&o2, pc)?;
					} else {
						p1.parent_dist = 0.0;
						p2.parent_dist = 0.0;
					}
					node.insert(o1, p1);
					node.insert(o2, p2);
					let max_dist = self.compute_internal_max_distance(&node);
					Self::set_stored_node(store, node_id, node_key, node.into_mtree_node(), true)
						.await?;
					Ok(InsertionResult::CoveringRadius(max_dist))
				} else {
					node.insert(o1, p1);
					node.insert(o2, p2);
					// Split(N U P)
					let (o1, p1, o2, p2) = self.split_node(store, node_id, node_key, node).await?;
					Ok(InsertionResult::PromotedEntries(o1, p1, o2, p2))
				}
			}
			InsertionResult::DocAdded => {
				store
					.set_node(StoredNode::new(node.into_mtree_node(), node_id, node_key, 0), false)
					.await?;
				Ok(InsertionResult::DocAdded)
			}
			InsertionResult::CoveringRadius(covering_radius) => {
				let mut updated = false;
				if covering_radius > best_entry.radius {
					#[cfg(debug_assertions)]
					debug!(
						"NODE: {} - BE_OBJ: {:?} - BE_RADIUS: {} -> {}",
						node_id, best_entry_obj, best_entry.radius, covering_radius
					);
					best_entry.radius = covering_radius;
					node.insert(best_entry_obj, best_entry);
					updated = true;
				}
				let max_dist = self.compute_internal_max_distance(&node);
				#[cfg(debug_assertions)]
				debug!("NODE INTERNAL: {} - MAX_DIST: {:?}", node_id, max_dist);
				store
					.set_node(
						StoredNode::new(node.into_mtree_node(), node_id, node_key, 0),
						updated,
					)
					.await?;
				Ok(InsertionResult::CoveringRadius(max_dist))
			}
		}
	}

	fn find_closest(
		&self,
		node: &InternalNode,
		object: &SharedVector,
	) -> Result<(SharedVector, RoutingProperties), Error> {
		let mut closest = None;
		let mut dist = f64::MAX;
		for (o, p) in node {
			let d = self.calculate_distance(o, object)?;
			if d < dist {
				closest = Some((o.clone(), p.clone()));
				dist = d;
			}
		}
		#[cfg(debug_assertions)]
		debug!("Find closest {:?} - Res: {:?}", object, closest);
		if let Some((o, p)) = closest {
			Ok((o, p))
		} else {
			Err(Error::Unreachable("MTree::find_closest"))
		}
	}

	#[allow(clippy::too_many_arguments)]
	async fn insert_node_leaf(
		&mut self,
		store: &mut MTreeStore,
		node_id: NodeId,
		node_key: Key,
		mut node: LeafNode,
		parent_center: &Option<SharedVector>,
		object: SharedVector,
		doc_id: DocId,
	) -> Result<InsertionResult, Error> {
		match node.entry(object) {
			Entry::Occupied(mut e) => {
				e.get_mut().docs.insert(doc_id);
				store
					.set_node(StoredNode::new(node.into_mtree_node(), node_id, node_key, 0), true)
					.await?;
				return Ok(InsertionResult::DocAdded);
			}
			// Add Oi to N
			Entry::Vacant(e) => {
				// Let parentDistance(Oi) = d(Oi, parent(N))
				let parent_dist = if let Some(pc) = parent_center {
					self.calculate_distance(pc, e.key())?
				} else {
					0.0
				};
				e.insert(ObjectProperties::new(parent_dist, doc_id));
			}
		};
		// If (N will fit into N)
		if node.len() <= self.state.capacity as usize {
			let max_dist = self.compute_leaf_max_distance(&node, parent_center)?;
			#[cfg(debug_assertions)]
			debug!("NODE LEAF: {} - MAX_DIST: {:?}", node_id, max_dist);
			store
				.set_node(StoredNode::new(node.into_mtree_node(), node_id, node_key, 0), true)
				.await?;
			Ok(InsertionResult::CoveringRadius(max_dist))
		} else {
			// Else
			// Split (N)
			let (o1, p1, o2, p2) = self.split_node(store, node_id, node_key, node).await?;
			Ok(InsertionResult::PromotedEntries(o1, p1, o2, p2))
		}
	}

	fn set_root(&mut self, new_root: Option<NodeId>) {
		#[cfg(debug_assertions)]
		debug!("SET_ROOT: {:?}", new_root);
		self.state.root = new_root;
	}

	async fn split_node<N>(
		&mut self,
		store: &mut MTreeStore,
		node_id: NodeId,
		node_key: Key,
		mut node: N,
	) -> Result<(SharedVector, RoutingProperties, SharedVector, RoutingProperties), Error>
	where
		N: NodeVectors + Debug,
	{
		#[cfg(debug_assertions)]
		debug!("Split node: {:?}", node);
		let mut a2 = node.get_objects();
		let (distances, p1, p2) = self.compute_distances_and_promoted_objects(&a2)?;

		// Distributed objects
		a2.sort_by(|o1, o2| {
			let d1 = *distances.0.get(&(p1.clone(), o1.clone())).unwrap_or(&0.0);
			let d2 = *distances.0.get(&(p1.clone(), o2.clone())).unwrap_or(&0.0);
			d1.total_cmp(&d2)
		});
		let a1_size = a2.len() / 2;
		let a1: Vec<SharedVector> = a2.drain(0..a1_size).collect();

		let (node1, r1, o1) = node.extract_node(&distances, p1, a1)?;
		let (node2, r2, o2) = node.extract_node(&distances, p2, a2)?;

		// Create a new node
		let new_node_id = self.new_node_id();

		// Update the store/cache
		let n = StoredNode::new(node1.into_mtree_node(), node_id, node_key, 0);
		store.set_node(n, true).await?;
		let n = store.new_node(new_node_id, node2.into_mtree_node())?;
		store.set_node(n, true).await?;

		// Update the split node
		let p1 = RoutingProperties {
			node: node_id,
			radius: r1,
			parent_dist: 0.0,
		};
		let p2 = RoutingProperties {
			node: new_node_id,
			radius: r2,
			parent_dist: 0.0,
		};

		#[cfg(debug_assertions)]
		if p1.node == p2.node {
			return Err(Error::Unreachable("MTree::split_node"));
		}
		Ok((o1, p1, o2, p2))
	}

	// Compute the distance cache, and return the most distant objects
	fn compute_distances_and_promoted_objects(
		&self,
		objects: &[SharedVector],
	) -> Result<(DistanceCache, SharedVector, SharedVector), Error> {
		let mut promo = None;
		let mut max_dist = 0f64;
		let n = objects.len();
		let mut dist_cache = BTreeMap::new();
		for (i, o1) in objects.iter().enumerate() {
			for o2 in objects.iter().take(n).skip(i + 1) {
				let distance = self.calculate_distance(o1, o2)?;
				dist_cache.insert((o1.clone(), o2.clone()), distance);
				dist_cache.insert((o2.clone(), o1.clone()), distance); // Because the distance function is symmetric
				#[cfg(debug_assertions)]
				{
					// Check that the distance is commutative
					assert_eq!(self.calculate_distance(o2, o1)?, distance);
					debug!(
						"dist_cache - len: {} - dist: {} - o1: {:?} - o2: {:?})",
						dist_cache.len(),
						distance,
						o1,
						o2
					);
				}
				if distance > max_dist {
					promo = Some((o1.clone(), o2.clone()));
					max_dist = distance;
				}
			}
		}
		#[cfg(debug_assertions)]
		{
			debug!("Promo: {:?}", promo);
			assert_eq!(dist_cache.len(), n * n - n);
		}
		match promo {
			None => Err(Error::Unreachable("MTree::compute_distances_and_promoted_objects")),
			Some((p1, p2)) => Ok((DistanceCache(dist_cache), p1, p2)),
		}
	}

	fn compute_internal_max_distance(&self, node: &InternalNode) -> f64 {
		let mut max_dist = 0f64;
		for p in node.values() {
			max_dist = max_dist.max(p.parent_dist + p.radius);
		}
		max_dist
	}

	fn compute_leaf_max_distance(
		&self,
		node: &LeafNode,
		parent: &Option<SharedVector>,
	) -> Result<f64, Error> {
		Ok(if let Some(p) = parent {
			let mut max_dist = 0f64;
			for o in node.keys() {
				max_dist = max_dist.max(self.calculate_distance(p, o)?);
			}
			max_dist
		} else {
			0.0
		})
	}

	fn calculate_distance(&self, v1: &SharedVector, v2: &SharedVector) -> Result<f64, Error> {
		if v1.eq(v2) {
			return Ok(0.0);
		}
		let dist = match &self.distance {
			Distance::Euclidean => v1.euclidean_distance(v2)?,
			Distance::Cosine => v1.cosine_distance(v2),
			Distance::Manhattan => v1.manhattan_distance(v2)?,
			Distance::Minkowski(order) => v1.minkowski_distance(v2, order)?,
			_ => return Err(Error::UnsupportedDistance(self.distance.clone())),
		};
		if dist.is_finite() {
			Ok(dist)
		} else {
			Err(Error::InvalidVectorDistance {
				left: v1.clone(),
				right: v2.clone(),
				dist,
			})
		}
	}

	async fn delete(
		&mut self,
		tx: &mut Transaction,
		store: &mut MTreeStore,
		object: SharedVector,
		doc_id: DocId,
	) -> Result<bool, Error> {
		#[cfg(debug_assertions)]
		debug!("delete - DocID: {doc_id} - obj: {object:?}");
		let mut deleted = false;
		if let Some(root_id) = self.state.root {
			let root_node = store.get_node_mut(tx, root_id).await?;
			if let DeletionResult::Underflown(sn, n_updated) = self
				.delete_at_node(tx, store, root_node, &None, object, doc_id, &mut deleted)
				.await?
			{
				match &sn.n {
					MTreeNode::Internal(n) => match n.len() {
						0 => {
							store.remove_node(sn.id, sn.key).await?;
							self.set_root(None);
							return Ok(deleted);
						}
						1 => {
							store.remove_node(sn.id, sn.key).await?;
							let e = n.values().next().ok_or(Error::Unreachable("MTree::delete"))?;
							self.set_root(Some(e.node));
							return Ok(deleted);
						}
						_ => {}
					},
					MTreeNode::Leaf(n) => {
						if n.is_empty() {
							store.remove_node(sn.id, sn.key).await?;
							self.set_root(None);
							return Ok(deleted);
						}
					}
				}
				store.set_node(sn, n_updated).await?;
			}
		}
		Ok(deleted)
	}

	#[cfg_attr(not(target_arch = "wasm32"), async_recursion)]
	#[cfg_attr(target_arch = "wasm32", async_recursion(? Send))]
	#[allow(clippy::too_many_arguments)]
	async fn delete_at_node(
		&mut self,
		tx: &mut Transaction,
		store: &mut MTreeStore,
		node: MStoredNode,
		parent_center: &Option<SharedVector>,
		object: SharedVector,
		id: DocId,
		deleted: &mut bool,
	) -> Result<DeletionResult, Error> {
		#[cfg(debug_assertions)]
		debug!("delete_at_node ID: {} - obj: {:?}", node.id, object);
		// Delete ( Od:LeafEntry, N:Node)
		match node.n {
			// If (N is a leaf)
			MTreeNode::Leaf(n) => {
				self.delete_node_leaf(
					store,
					node.id,
					node.key,
					n,
					parent_center,
					object,
					id,
					deleted,
				)
				.await
			}
			// Else
			MTreeNode::Internal(n) => {
				self.delete_node_internal(
					tx,
					store,
					node.id,
					node.key,
					n,
					parent_center,
					object,
					id,
					deleted,
				)
				.await
			}
		}
	}

	#[allow(clippy::too_many_arguments)]
	async fn delete_node_internal(
		&mut self,
		tx: &mut Transaction,
		store: &mut MTreeStore,
		node_id: NodeId,
		node_key: Key,
		mut n_node: InternalNode,
		parent_center: &Option<SharedVector>,
		od: SharedVector,
		id: DocId,
		deleted: &mut bool,
	) -> Result<DeletionResult, Error> {
		#[cfg(debug_assertions)]
		debug!("delete_node_internal ID: {} - DocID: {} - obj: {:?}", node_id, id, od);
		let mut on_objs = Vec::new();
		let mut n_updated = false;
		// For each On E N
		for (on_obj, on_entry) in &n_node {
			let on_od_dist = self.calculate_distance(on_obj, &od)?;
			#[cfg(debug_assertions)]
			debug!("on_od_dist: {:?} / {} / {}", on_obj, on_od_dist, on_entry.radius);
			// If (d(Od, On) <= r(On))
			if on_od_dist <= on_entry.radius {
				on_objs.push((on_obj.clone(), on_entry.clone()));
			}
		}
		#[cfg(debug_assertions)]
		debug!("on_objs: {:?}", on_objs);
		for (on_obj, mut on_entry) in on_objs {
			#[cfg(debug_assertions)]
			debug!("on_obj: {:?}", on_obj);
			// Delete (Od, child(On))
			let on_node = store.get_node_mut(tx, on_entry.node).await?;
			#[cfg(debug_assertions)]
			let d_id = on_node.id;
			match self
				.delete_at_node(tx, store, on_node, &Some(on_obj.clone()), od.clone(), id, deleted)
				.await?
			{
				DeletionResult::NotFound => {
					#[cfg(debug_assertions)]
					debug!("delete_at_node ID {} => NotFound", d_id);
				}
				DeletionResult::DocRemoved => {
					#[cfg(debug_assertions)]
					debug!("delete_at_node ID {} => DocRemoved", d_id);
				}
				// Let r = returned covering radius
				DeletionResult::CoveringRadius(r) => {
					#[cfg(debug_assertions)]
					debug!("delete_at_node ID {} => CoveringRadius", d_id);
					// If (r > r(On))
					if r > on_entry.radius {
						// Let r(On) = r;
						on_entry.radius = r;
						n_node.insert(on_obj, on_entry);
						n_updated = true;
					}
				}
				DeletionResult::Underflown(sn, sn_updated) => {
					#[cfg(debug_assertions)]
					debug!("delete_at_node {} => Underflown", d_id);
					if self
						.deletion_underflown(
							tx,
							store,
							parent_center,
							&mut n_node,
							on_obj,
							sn,
							sn_updated,
						)
						.await?
					{
						n_updated = true;
						break;
					}
				}
			}
		}
		self.delete_node_internal_check_underflown(store, node_id, node_key, n_node, n_updated)
			.await
	}

	async fn delete_node_internal_check_underflown(
		&mut self,
		store: &mut MTreeStore,
		node_id: NodeId,
		node_key: Key,
		n_node: InternalNode,
		n_updated: bool,
	) -> Result<DeletionResult, Error> {
		// If (N is underflown)
		if n_node.len() < self.minimum {
			// Return N
			return Ok(DeletionResult::Underflown(
				StoredNode::new(MTreeNode::Internal(n_node), node_id, node_key, 0),
				n_updated,
			));
		}
		// Return max(On E N) { parentDistance(On) + r(On)}
		let max_dist = self.compute_internal_max_distance(&n_node);
		Self::set_stored_node(store, node_id, node_key, n_node.into_mtree_node(), n_updated)
			.await?;
		Ok(DeletionResult::CoveringRadius(max_dist))
	}

	async fn set_stored_node(
		store: &mut MTreeStore,
		node_id: NodeId,
		node_key: Key,
		node: MTreeNode,
		updated: bool,
	) -> Result<(), Error> {
		store.set_node(StoredNode::new(node, node_id, node_key, 0), updated).await?;
		Ok(())
	}

	#[allow(clippy::too_many_arguments)]
	async fn deletion_underflown(
		&mut self,
		tx: &mut Transaction,
		store: &mut MTreeStore,
		parent_center: &Option<SharedVector>,
		n_node: &mut InternalNode,
		on_obj: SharedVector,
		p: MStoredNode,
		p_updated: bool,
	) -> Result<bool, Error> {
		#[cfg(debug_assertions)]
		debug!("deletion_underflown Node ID: {}", p.id);
		let min = f64::NAN;
		let mut onn = None;
		// Find node entry Onn € N, e <> 0, for which d(On, Onn) is a minimum
		for (onn_obj, onn_entry) in n_node.iter() {
			if onn_entry.node != p.id {
				let d = self.calculate_distance(&on_obj, onn_obj)?;
				if min.is_nan() || d < min {
					onn = Some((onn_obj.clone(), onn_entry.clone()));
				}
			}
		}
		#[cfg(debug_assertions)]
		debug!("deletion_underflown - p_id: {} - onn: {:?} - n_len: {}", p.id, onn, n_node.len());
		if let Some((onn_obj, onn_entry)) = onn {
			#[cfg(debug_assertions)]
			debug!("deletion_underflown: onn_entry {}", onn_entry.node);
			// Let S be the set of entries in child(Onn()
			let onn_child = store.get_node_mut(tx, onn_entry.node).await?;
			// If (S U P) will fit into child(Onn)
			if onn_child.n.len() + p.n.len() <= self.state.capacity as usize {
				self.delete_underflown_fit_into_child(
					store, n_node, on_obj, p, onn_obj, onn_entry, onn_child,
				)
				.await?;
			} else {
				self.delete_underflown_redistribute(
					store,
					parent_center,
					n_node,
					on_obj,
					onn_obj,
					p,
					onn_child,
				)
				.await?;
			}
			return Ok(true);
		}
		store.set_node(p, p_updated).await?;
		Ok(false)
	}

	#[allow(clippy::too_many_arguments)]
	async fn delete_underflown_fit_into_child(
		&mut self,
		store: &mut MTreeStore,
		n_node: &mut InternalNode,
		on_obj: SharedVector,
		p: MStoredNode,
		onn_obj: SharedVector,
		mut onn_entry: RoutingProperties,
		mut onn_child: MStoredNode,
	) -> Result<(), Error> {
		#[cfg(debug_assertions)]
		debug!("deletion_underflown - fit into Node ID: {}", onn_child.id);
		// Remove On from N;
		n_node.remove(&on_obj);
		match &mut onn_child.n {
			MTreeNode::Internal(s) => {
				let p_node = p.n.internal()?;
				// for each Op E P
				for (p_obj, mut p_entry) in p_node {
					// Let parentDistance(Op) = d(Op, Onn);
					p_entry.parent_dist = self.calculate_distance(&p_obj, &onn_obj)?;
					// Add Op to S;
					s.insert(p_obj, p_entry);
				}
				// Let r(Onn) = max (Os E S) {parentDistance(Os) + r(Os)}
				let mut radius = 0.0;
				for s_entry in s.values() {
					let d = s_entry.parent_dist + s_entry.radius;
					if d > radius {
						radius = d;
					}
				}
				if onn_entry.radius != radius {
					onn_entry.radius = radius;
				}
				n_node.insert(onn_obj, onn_entry);
			}
			MTreeNode::Leaf(s) => {
				let p_node = p.n.leaf()?;
				// for each Op E P
				for (p_obj, mut p_entry) in p_node {
					// Let parentDistance(Op) = d(Op, Onn);
					p_entry.parent_dist = self.calculate_distance(&p_obj, &onn_obj)?;
					// Add Op to S;
					s.insert(p_obj, p_entry);
				}
				// Let r(Onn) = max (Os E S) {parentDistance(Os)}
				let mut radius = 0.0;
				for s_entry in s.values() {
					if s_entry.parent_dist > radius {
						radius = s_entry.parent_dist;
					}
				}
				if onn_entry.radius != radius {
					onn_entry.radius = radius;
				}
				n_node.insert(onn_obj, onn_entry);
			}
		}
		store.remove_node(p.id, p.key).await?;
		store.set_node(onn_child, true).await?;
		Ok(())
	}

	#[allow(clippy::too_many_arguments)]
	async fn delete_underflown_redistribute(
		&mut self,
		store: &mut MTreeStore,
		parent_center: &Option<SharedVector>,
		n_node: &mut InternalNode,
		on_obj: SharedVector,
		onn_obj: SharedVector,
		mut p: MStoredNode,
		onn_child: MStoredNode,
	) -> Result<(), Error> {
		#[cfg(debug_assertions)]
		debug!("deletion_underflown - delete_underflown_redistribute Node ID: {}", p.id);
		// Remove On and Onn from N;
		n_node.remove(&on_obj);
		n_node.remove(&onn_obj);
		// (S U P)
		p.n.merge(onn_child.n)?;
		// Split(S U P)
		let (o1, mut e1, o2, mut e2) = match p.n {
			MTreeNode::Internal(n) => self.split_node(store, p.id, p.key, n).await?,
			MTreeNode::Leaf(n) => self.split_node(store, p.id, p.key, n).await?,
		};
		if let Some(pc) = parent_center {
			e1.parent_dist = self.calculate_distance(&o1, pc)?;
			e2.parent_dist = self.calculate_distance(&o2, pc)?;
		} else {
			e1.parent_dist = 0.0;
			e2.parent_dist = 0.0;
		}
		// Add new child pointer entries to N;
		n_node.insert(o1, e1);
		n_node.insert(o2, e2);
		store.remove_node(onn_child.id, onn_child.key).await?;
		Ok(())
	}

	#[allow(clippy::too_many_arguments)]
	async fn delete_node_leaf(
		&mut self,
		store: &mut MTreeStore,
		node_id: NodeId,
		node_key: Key,
		mut leaf_node: LeafNode,
		parent_center: &Option<SharedVector>,
		od: SharedVector,
		id: DocId,
		deleted: &mut bool,
	) -> Result<DeletionResult, Error> {
		#[cfg(debug_assertions)]
		debug!("delete_node_leaf - n_id: {} - obj: {:?} - doc: {}", node_id, od, id);
		let mut entry_removed = false;
		// If (Od E N)
		if let Entry::Occupied(mut e) = leaf_node.entry(od) {
			let p = e.get_mut();
			// Remove Od from N
			if p.docs.remove(id) {
				*deleted = true;
				#[cfg(debug_assertions)]
				debug!("deleted - n_id: {} - doc: {}", node_id, id);
				if p.docs.is_empty() {
					e.remove();
					entry_removed = true;
				}
			}
		} else {
			let sn = StoredNode::new(MTreeNode::Leaf(leaf_node), node_id, node_key, 0);
			store.set_node(sn, false).await?;
			return Ok(DeletionResult::NotFound);
		}
		if entry_removed {
			// If (N is underflown)
			if leaf_node.len() < self.minimum {
				return Ok(DeletionResult::Underflown(
					StoredNode::new(MTreeNode::Leaf(leaf_node), node_id, node_key, 0),
					true,
				));
			}
			// Return max(Ol E N) { parentDistance(Ol)};
			let max_dist = self.compute_leaf_max_distance(&leaf_node, parent_center)?;
			let sn = StoredNode::new(MTreeNode::Leaf(leaf_node), node_id, node_key, 0);
			store.set_node(sn, true).await?;
			Ok(DeletionResult::CoveringRadius(max_dist))
		} else {
			let sn = StoredNode::new(MTreeNode::Leaf(leaf_node), node_id, node_key, 0);
			store.set_node(sn, true).await?;
			Ok(DeletionResult::DocRemoved)
		}
	}
}

struct DistanceCache(BTreeMap<(SharedVector, SharedVector), f64>);

struct PriorityNode(f64, NodeId);

impl PartialEq<Self> for PriorityNode {
	fn eq(&self, other: &Self) -> bool {
		self.0 == other.0 && self.1 == other.1
	}
}

impl Eq for PriorityNode {}

impl PartialOrd<Self> for PriorityNode {
	fn partial_cmp(&self, other: &Self) -> Option<Ordering> {
		Some(self.cmp(other))
	}
}

impl Ord for PriorityNode {
	fn cmp(&self, other: &Self) -> Ordering {
		let cmp = cmp_f64(&self.0, &other.0);
		if cmp != Ordering::Equal {
			return cmp;
		}
		self.1.cmp(&other.1)
	}
}

#[derive(Debug)]
struct PriorityResult(f64);

impl Eq for PriorityResult {}

impl PartialEq<Self> for PriorityResult {
	fn eq(&self, other: &Self) -> bool {
		self.0 == other.0
	}
}

impl PartialOrd<Self> for PriorityResult {
	fn partial_cmp(&self, other: &Self) -> Option<Ordering> {
		Some(self.cmp(other))
	}
}

impl Ord for PriorityResult {
	fn cmp(&self, other: &Self) -> Ordering {
		cmp_f64(&self.0, &other.0)
	}
}

fn cmp_f64(f1: &f64, f2: &f64) -> Ordering {
	if let Some(cmp) = f1.partial_cmp(f2) {
		return cmp;
	}
	if f1.is_nan() {
		if f2.is_nan() {
			Ordering::Equal
		} else {
			Ordering::Less
		}
	} else {
		Ordering::Greater
	}
}

pub(in crate::idx) type MTreeStore = TreeStore<MTreeNode>;
type MStoredNode = StoredNode<MTreeNode>;

type InternalMap = BTreeMap<SharedVector, RoutingProperties>;

type LeafMap = BTreeMap<SharedVector, ObjectProperties>;

#[derive(Debug, Clone)]
/// A node in this tree structure holds entries.
/// Each entry is a tuple consisting of an object and its associated properties.
/// It's essential to note that the properties vary between a LeafNode and an InternalNode.
/// Both LeafNodes and InternalNodes are implemented as a map.
/// In this map, the key is an object, and the values correspond to its properties.
/// In essence, an entry can be visualized as a tuple of the form (object, properties).
pub enum MTreeNode {
	Internal(InternalNode),
	Leaf(LeafNode),
}

impl MTreeNode {
	fn len(&self) -> usize {
		match self {
			MTreeNode::Internal(e) => e.len(),
			MTreeNode::Leaf(m) => m.len(),
		}
	}

	fn internal(self) -> Result<InternalNode, Error> {
		match self {
			MTreeNode::Internal(n) => Ok(n),
			MTreeNode::Leaf(_) => Err(Error::Unreachable("MTreeNode::internal")),
		}
	}

	fn leaf(self) -> Result<LeafNode, Error> {
		match self {
			MTreeNode::Internal(_) => Err(Error::Unreachable("MTreeNode::lead")),
			MTreeNode::Leaf(n) => Ok(n),
		}
	}

	fn merge(&mut self, other: MTreeNode) -> Result<(), Error> {
		match (self, other) {
			(MTreeNode::Internal(s), MTreeNode::Internal(o)) => {
				Self::merge_internal(s, o);
				Ok(())
			}
			(MTreeNode::Leaf(s), MTreeNode::Leaf(o)) => {
				Self::merge_leaf(s, o);
				Ok(())
			}
			(_, _) => Err(Error::Unreachable("MTreeNode::merge")),
		}
	}

	fn merge_internal(n: &mut InternalNode, other: InternalNode) {
		for (o, p) in other {
			n.insert(o, p);
		}
	}

	fn merge_leaf(s: &mut LeafNode, o: LeafNode) {
		for (v, p) in o {
			match s.entry(v) {
				Entry::Occupied(mut e) => {
					let props = e.get_mut();
					for doc in p.docs {
						props.docs.insert(doc);
					}
				}
				Entry::Vacant(e) => {
					e.insert(p);
				}
			}
		}
	}
}

impl Display for MTreeNode {
	fn fmt(&self, f: &mut Formatter<'_>) -> std::fmt::Result {
		match self {
			MTreeNode::Internal(i) => write!(f, "Internal: {i:?}"),
			MTreeNode::Leaf(l) => write!(f, "Leaf: {l:?}"),
		}
	}
}

trait NodeVectors: Sized {
	#[allow(dead_code)]
	fn len(&self) -> usize;

	fn get_objects(&self) -> Vec<SharedVector>;

	fn extract_node(
		&mut self,
		distances: &DistanceCache,
		p: SharedVector,
		a: Vec<SharedVector>,
	) -> Result<(Self, f64, SharedVector), Error>;

	fn into_mtree_node(self) -> MTreeNode;
}

impl NodeVectors for LeafNode {
	fn len(&self) -> usize {
		self.len()
	}

	fn get_objects(&self) -> Vec<SharedVector> {
		self.keys().cloned().collect()
	}

	fn extract_node(
		&mut self,
		distances: &DistanceCache,
		p: SharedVector,
		a: Vec<SharedVector>,
	) -> Result<(Self, f64, SharedVector), Error> {
		let mut n = LeafNode::new();
		let mut r = 0f64;
		for o in a {
			let mut props =
				self.remove(&o).ok_or(Error::Unreachable("NodeVectors/LeafNode::extract_node)"))?;
			let dist = *distances.0.get(&(o.clone(), p.clone())).unwrap_or(&0f64);
			if dist > r {
				r = dist;
			}
			props.parent_dist = dist;
			n.insert(o, props);
		}
		Ok((n, r, p))
	}

	fn into_mtree_node(self) -> MTreeNode {
		MTreeNode::Leaf(self)
	}
}

impl NodeVectors for InternalNode {
	fn len(&self) -> usize {
		self.len()
	}

	fn get_objects(&self) -> Vec<SharedVector> {
		self.keys().cloned().collect()
	}

	fn extract_node(
		&mut self,
		distances: &DistanceCache,
		p: SharedVector,
		a: Vec<SharedVector>,
	) -> Result<(Self, f64, SharedVector), Error> {
		let mut n = InternalNode::new();
		let mut max_r = 0f64;
		for o in a {
			let mut props = self
				.remove(&o)
				.ok_or(Error::Unreachable("NodeVectors/InternalNode::extract_node"))?;
			let dist = *distances.0.get(&(o.clone(), p.clone())).unwrap_or(&0f64);
			let r = dist + props.radius;
			if r > max_r {
				max_r = r;
			}
			props.parent_dist = dist;
			n.insert(o, props);
		}
		Ok((n, max_r, p))
	}

	fn into_mtree_node(self) -> MTreeNode {
		MTreeNode::Internal(self)
	}
}

pub type InternalNode = InternalMap;
pub type LeafNode = LeafMap;

impl TreeNode for MTreeNode {
	fn try_from_val(val: Val) -> Result<Self, Error> {
		let mut c: Cursor<Vec<u8>> = Cursor::new(val);
		let node_type: u8 = bincode::deserialize_from(&mut c)?;
		match node_type {
			1u8 => {
				let objects: BTreeMap<SharedVector, ObjectProperties> =
					bincode::deserialize_from(c)?;
				Ok(MTreeNode::Leaf(objects))
			}
			2u8 => {
				let entries: BTreeMap<SharedVector, RoutingProperties> =
					bincode::deserialize_from(c)?;
				Ok(MTreeNode::Internal(entries))
			}
			_ => Err(Error::CorruptedIndex("MTreeNode::try_from_val")),
		}
	}

	fn try_into_val(&mut self) -> Result<Val, Error> {
		let mut c: Cursor<Vec<u8>> = Cursor::new(Vec::new());
		match self {
			MTreeNode::Leaf(objects) => {
				bincode::serialize_into(&mut c, &1u8)?;
				bincode::serialize_into(&mut c, objects)?;
			}
			MTreeNode::Internal(entries) => {
				bincode::serialize_into(&mut c, &2u8)?;
				bincode::serialize_into(&mut c, entries)?;
			}
		};
		Ok(c.into_inner())
	}
}

pub(crate) struct MtStatistics {
	doc_ids: BStatistics,
}

impl From<MtStatistics> for Value {
	fn from(stats: MtStatistics) -> Self {
		let mut res = Object::default();
		res.insert("doc_ids".to_owned(), Value::from(stats.doc_ids));
		Value::from(res)
	}
}

#[derive(Clone, Serialize, Deserialize)]
#[revisioned(revision = 2)]
pub struct MState {
	capacity: u16,
	root: Option<NodeId>,
	next_node_id: NodeId,
	#[revision(start = 2)]
	generation: u64,
}

impl MState {
	pub fn new(capacity: u16) -> Self {
		assert!(capacity >= 2, "Capacity should be >= 2");
		Self {
			capacity,
			root: None,
			next_node_id: 0,
			generation: 0,
		}
	}
}

#[derive(Clone, Serialize, Deserialize, Debug)]
pub struct RoutingProperties {
	// Reference to the node
	node: NodeId,
	// Distance to its parent object
	parent_dist: f64,
	// Covering radius
	radius: f64,
}

#[derive(Serialize, Deserialize, Debug, Clone)]
pub struct ObjectProperties {
	// Distance to its parent object
	parent_dist: f64,
	// The documents pointing to this vector
	docs: RoaringTreemap,
}

impl ObjectProperties {
	fn new(parent_dist: f64, id: DocId) -> Self {
		let mut docs = RoaringTreemap::new();
		docs.insert(id);
		Self {
			parent_dist,
			docs,
		}
	}

	fn new_root(id: DocId) -> Self {
		Self::new(0.0, id)
	}
}

impl VersionedSerdeState for MState {}

#[cfg(test)]
mod tests {
	use rand::prelude::StdRng;
	use rand::{Rng, SeedableRng};
	use std::collections::{BTreeMap, BTreeSet, HashMap, HashSet, VecDeque};

	use crate::err::Error;
	use test_log::test;

	use crate::idx::docids::DocId;
	use crate::idx::trees::mtree::{
		InternalMap, MState, MTree, MTreeNode, MTreeStore, ObjectProperties,
	};
	use crate::idx::trees::store::{NodeId, TreeNodeProvider, TreeStore};
	use crate::idx::trees::vector::{SharedVector, Vector};
	use crate::kvs::LockType::*;
	use crate::kvs::Transaction;
	use crate::kvs::{Datastore, TransactionType};
	use crate::sql::index::{Distance, VectorType};
	use crate::sql::Number;

	async fn new_operation(
		ds: &Datastore,
		t: &MTree,
		tt: TransactionType,
		cache_size: usize,
	) -> (TreeStore<MTreeNode>, Transaction) {
		let st = ds
			.index_store()
			.get_store_mtree(TreeNodeProvider::Debug, t.state.generation, tt, cache_size)
			.await;
		let tx = ds.transaction(tt, Optimistic).await.unwrap();
		(st, tx)
	}

	async fn finish_operation(
		t: &mut MTree,
		mut tx: Transaction,
		mut st: TreeStore<MTreeNode>,
		commit: bool,
	) -> Result<(), Error> {
		if st.finish(&mut tx).await? {
			t.state.generation += 1;
		}
		if commit {
			tx.commit().await
		} else {
			tx.cancel().await
		}
	}

	fn new_vec(mut n: i64, t: VectorType, dim: usize) -> SharedVector {
		let mut vec = Vector::new(t, dim);
		vec.add(Number::Int(n));
		for _ in 1..dim {
			n += 1;
			vec.add(Number::Int(n));
		}
		vec.into()
	}

	fn new_random_vec(rng: &mut StdRng, t: VectorType, dim: usize) -> SharedVector {
		let mut vec = Vector::new(t, dim);
		for _ in 0..dim {
			vec.add(Number::Float(rng.gen_range(-5.0..5.0)));
		}
		vec.into()
	}

	#[test(tokio::test)]
	async fn test_mtree_insertions() -> Result<(), Error> {
		const CACHE_SIZE: usize = 20;

		let mut t = MTree::new(MState::new(3), Distance::Euclidean);
		let ds = Datastore::new("memory").await?;

		let vec1 = new_vec(1, VectorType::F64, 1);
		// First the index is empty
		{
			let (st, mut tx) = new_operation(&ds, &t, TransactionType::Read, CACHE_SIZE).await;
			let res = t.knn_search(&mut tx, &st, &vec1, 10).await?;
			check_knn(&res.docs, vec![]);
			#[cfg(debug_assertions)]
			assert_eq!(res.visited_nodes.len(), 0);
		}
		// Insert single element
		{
			let (mut st, mut tx) = new_operation(&ds, &t, TransactionType::Write, CACHE_SIZE).await;
			t.insert(&mut tx, &mut st, vec1.clone(), 1).await?;
			assert_eq!(t.state.root, Some(0));
			check_leaf_write(&mut tx, &mut st, 0, |m| {
				assert_eq!(m.len(), 1);
				check_leaf_vec(m, &vec1, 0.0, &[1]);
			})
			.await;
			finish_operation(&mut t, tx, st, true).await?;
		}
		// Check KNN
		{
			let (mut st, mut tx) = new_operation(&ds, &t, TransactionType::Read, CACHE_SIZE).await;
			let res = t.knn_search(&mut tx, &st, &vec1, 10).await?;
			check_knn(&res.docs, vec![1]);
			#[cfg(debug_assertions)]
			assert_eq!(res.visited_nodes.len(), 1);
			check_tree_properties(&mut tx, &mut st, &t).await?.check(1, 1, Some(1), Some(1), 1, 1);
		}

		// insert second element
		let vec2 = new_vec(2, VectorType::F64, 1);
		{
			let (mut st, mut tx) = new_operation(&ds, &t, TransactionType::Write, CACHE_SIZE).await;
			t.insert(&mut tx, &mut st, vec2.clone(), 2).await?;
			finish_operation(&mut t, tx, st, true).await?;
		}
		// vec1 knn
		{
			let (mut st, mut tx) = new_operation(&ds, &t, TransactionType::Read, CACHE_SIZE).await;
			let res = t.knn_search(&mut tx, &st, &vec1, 10).await?;
			check_knn(&res.docs, vec![1, 2]);
			#[cfg(debug_assertions)]
			assert_eq!(res.visited_nodes.len(), 1);
			assert_eq!(t.state.root, Some(0));
			check_leaf_read(&mut tx, &mut st, 0, |m| {
				assert_eq!(m.len(), 2);
				check_leaf_vec(m, &vec1, 0.0, &[1]);
				check_leaf_vec(m, &vec2, 0.0, &[2]);
			})
			.await;
			check_tree_properties(&mut tx, &mut st, &t).await?.check(1, 1, Some(2), Some(2), 2, 2);
		}
		// vec2 knn
		{
			let (st, mut tx) = new_operation(&ds, &t, TransactionType::Read, CACHE_SIZE).await;
			let res = t.knn_search(&mut tx, &st, &vec2, 10).await?;
			check_knn(&res.docs, vec![2, 1]);
			#[cfg(debug_assertions)]
			assert_eq!(res.visited_nodes.len(), 1);
		}

		// insert new doc to existing vector
		{
			let (mut st, mut tx) = new_operation(&ds, &t, TransactionType::Write, CACHE_SIZE).await;
			t.insert(&mut tx, &mut st, vec2.clone(), 3).await?;
			finish_operation(&mut t, tx, st, true).await?;
		}
		// vec2 knn
		{
			let (mut st, mut tx) = new_operation(&ds, &t, TransactionType::Read, CACHE_SIZE).await;
			let res = t.knn_search(&mut tx, &st, &vec2, 10).await?;
			check_knn(&res.docs, vec![2, 3, 1]);
			#[cfg(debug_assertions)]
			assert_eq!(res.visited_nodes.len(), 1);
			assert_eq!(t.state.root, Some(0));
			check_leaf_read(&mut tx, &mut st, 0, |m| {
				assert_eq!(m.len(), 2);
				check_leaf_vec(m, &vec1, 0.0, &[1]);
				check_leaf_vec(m, &vec2, 0.0, &[2, 3]);
			})
			.await;
			check_tree_properties(&mut tx, &mut st, &t).await?.check(1, 1, Some(2), Some(2), 2, 3);
		}

		// insert third vector
		let vec3 = new_vec(3, VectorType::F64, 1);
		{
			let (mut st, mut tx) = new_operation(&ds, &t, TransactionType::Write, CACHE_SIZE).await;
			t.insert(&mut tx, &mut st, vec3.clone(), 3).await?;
			finish_operation(&mut t, tx, st, true).await?;
		}
		// vec3 knn
		{
			let (mut st, mut tx) = new_operation(&ds, &t, TransactionType::Read, CACHE_SIZE).await;
			let res = t.knn_search(&mut tx, &st, &vec3, 10).await?;
			check_knn(&res.docs, vec![3, 2, 3, 1]);
			#[cfg(debug_assertions)]
			assert_eq!(res.visited_nodes.len(), 1);
			assert_eq!(t.state.root, Some(0));
			check_leaf_read(&mut tx, &mut st, 0, |m| {
				assert_eq!(m.len(), 3);
				check_leaf_vec(m, &vec1, 0.0, &[1]);
				check_leaf_vec(m, &vec2, 0.0, &[2, 3]);
				check_leaf_vec(m, &vec3, 0.0, &[3]);
			})
			.await;
			check_tree_properties(&mut tx, &mut st, &t).await?.check(1, 1, Some(3), Some(3), 3, 4);
		}

		// Check split leaf node
		let vec4 = new_vec(4, VectorType::F64, 1);
		{
			let (mut st, mut tx) = new_operation(&ds, &t, TransactionType::Write, CACHE_SIZE).await;
			t.insert(&mut tx, &mut st, vec4.clone(), 4).await?;
			finish_operation(&mut t, tx, st, true).await?;
		}
		// vec4 knn
		{
			let (mut st, mut tx) = new_operation(&ds, &t, TransactionType::Read, CACHE_SIZE).await;
			let res = t.knn_search(&mut tx, &st, &vec4, 10).await?;
			check_knn(&res.docs, vec![4, 3, 2, 3, 1]);
			#[cfg(debug_assertions)]
			assert_eq!(res.visited_nodes.len(), 3);
			assert_eq!(t.state.root, Some(2));
			check_internal(&mut tx, &mut st, 2, |m| {
				assert_eq!(m.len(), 2);
				check_routing_vec(m, &vec1, 0.0, 0, 1.0);
				check_routing_vec(m, &vec4, 0.0, 1, 1.0);
			})
			.await;
			check_leaf_read(&mut tx, &mut st, 0, |m| {
				assert_eq!(m.len(), 2);
				check_leaf_vec(m, &vec1, 0.0, &[1]);
				check_leaf_vec(m, &vec2, 1.0, &[2, 3]);
			})
			.await;
			check_leaf_read(&mut tx, &mut st, 1, |m| {
				assert_eq!(m.len(), 2);
				check_leaf_vec(m, &vec3, 1.0, &[3]);
				check_leaf_vec(m, &vec4, 0.0, &[4]);
			})
			.await;
			check_tree_properties(&mut tx, &mut st, &t).await?.check(3, 2, Some(2), Some(2), 4, 5);
		}

		// Insert vec extending the radius of the last node, calling compute_leaf_radius
		let vec6 = new_vec(6, VectorType::F64, 1);
		{
			let (mut st, mut tx) = new_operation(&ds, &t, TransactionType::Write, CACHE_SIZE).await;
			t.insert(&mut tx, &mut st, vec6.clone(), 6).await?;
			finish_operation(&mut t, tx, st, true).await?;
		}
		// vec6 knn
		{
			let (mut st, mut tx) = new_operation(&ds, &t, TransactionType::Read, CACHE_SIZE).await;
			let res = t.knn_search(&mut tx, &st, &vec6, 10).await?;
			check_knn(&res.docs, vec![6, 4, 3, 2, 3, 1]);
			#[cfg(debug_assertions)]
			assert_eq!(res.visited_nodes.len(), 3);
			assert_eq!(t.state.root, Some(2));
			check_internal(&mut tx, &mut st, 2, |m| {
				assert_eq!(m.len(), 2);
				check_routing_vec(m, &vec1, 0.0, 0, 1.0);
				check_routing_vec(m, &vec4, 0.0, 1, 2.0);
			})
			.await;
			check_leaf_read(&mut tx, &mut st, 0, |m| {
				assert_eq!(m.len(), 2);
				check_leaf_vec(m, &vec1, 0.0, &[1]);
				check_leaf_vec(m, &vec2, 1.0, &[2, 3]);
			})
			.await;
			check_leaf_read(&mut tx, &mut st, 1, |m| {
				assert_eq!(m.len(), 3);
				check_leaf_vec(m, &vec3, 1.0, &[3]);
				check_leaf_vec(m, &vec4, 0.0, &[4]);
				check_leaf_vec(m, &vec6, 2.0, &[6]);
			})
			.await;
			check_tree_properties(&mut tx, &mut st, &t).await?.check(3, 2, Some(2), Some(3), 5, 6);
		}

		// Insert check split internal node

		// Insert vec8
		let vec8 = new_vec(8, VectorType::F64, 1);
		{
			let (mut st, mut tx) = new_operation(&ds, &t, TransactionType::Write, CACHE_SIZE).await;
			t.insert(&mut tx, &mut st, vec8.clone(), 8).await?;
			finish_operation(&mut t, tx, st, true).await?;
		}
		{
			let (mut st, mut tx) = new_operation(&ds, &t, TransactionType::Read, CACHE_SIZE).await;
			check_tree_properties(&mut tx, &mut st, &t).await?.check(4, 2, Some(2), Some(2), 6, 7);
			assert_eq!(t.state.root, Some(2));
			// Check Root node (level 1)
			check_internal(&mut tx, &mut st, 2, |m| {
				assert_eq!(m.len(), 3);
				check_routing_vec(m, &vec1, 0.0, 0, 1.0);
				check_routing_vec(m, &vec3, 0.0, 1, 1.0);
				check_routing_vec(m, &vec8, 0.0, 3, 2.0);
			})
			.await;
			// Check level 2
			check_leaf_read(&mut tx, &mut st, 0, |m| {
				assert_eq!(m.len(), 2);
				check_leaf_vec(m, &vec1, 0.0, &[1]);
				check_leaf_vec(m, &vec2, 1.0, &[2, 3]);
			})
			.await;
			check_leaf_read(&mut tx, &mut st, 1, |m| {
				assert_eq!(m.len(), 2);
				check_leaf_vec(m, &vec3, 0.0, &[3]);
				check_leaf_vec(m, &vec4, 1.0, &[4]);
			})
			.await;
			check_leaf_read(&mut tx, &mut st, 3, |m| {
				assert_eq!(m.len(), 2);
				check_leaf_vec(m, &vec6, 2.0, &[6]);
				check_leaf_vec(m, &vec8, 0.0, &[8]);
			})
			.await;
		}

		let vec9 = new_vec(9, VectorType::F64, 1);
		{
			let (mut st, mut tx) = new_operation(&ds, &t, TransactionType::Write, CACHE_SIZE).await;
			t.insert(&mut tx, &mut st, vec9.clone(), 9).await?;
			finish_operation(&mut t, tx, st, true).await?;
		}
		{
			let (mut st, mut tx) = new_operation(&ds, &t, TransactionType::Read, CACHE_SIZE).await;
			check_tree_properties(&mut tx, &mut st, &t).await?.check(4, 2, Some(2), Some(3), 7, 8);
			assert_eq!(t.state.root, Some(2));
			// Check Root node (level 1)
			check_internal(&mut tx, &mut st, 2, |m| {
				assert_eq!(m.len(), 3);
				check_routing_vec(m, &vec1, 0.0, 0, 1.0);
				check_routing_vec(m, &vec3, 0.0, 1, 1.0);
				check_routing_vec(m, &vec8, 0.0, 3, 2.0);
			})
			.await;
			// Check level 2
			check_leaf_read(&mut tx, &mut st, 0, |m| {
				assert_eq!(m.len(), 2);
				check_leaf_vec(m, &vec1, 0.0, &[1]);
				check_leaf_vec(m, &vec2, 1.0, &[2, 3]);
			})
			.await;
			check_leaf_read(&mut tx, &mut st, 1, |m| {
				assert_eq!(m.len(), 2);
				check_leaf_vec(m, &vec3, 0.0, &[3]);
				check_leaf_vec(m, &vec4, 1.0, &[4]);
			})
			.await;
			check_leaf_read(&mut tx, &mut st, 3, |m| {
				assert_eq!(m.len(), 3);
				check_leaf_vec(m, &vec6, 2.0, &[6]);
				check_leaf_vec(m, &vec8, 0.0, &[8]);
				check_leaf_vec(m, &vec9, 1.0, &[9]);
			})
			.await;
		}

		let vec10 = new_vec(10, VectorType::F64, 1);
		{
			let (mut st, mut tx) = new_operation(&ds, &t, TransactionType::Write, CACHE_SIZE).await;
			t.insert(&mut tx, &mut st, vec10.clone(), 10).await?;
			finish_operation(&mut t, tx, st, true).await?;
		}
		{
			let (mut st, mut tx) = new_operation(&ds, &t, TransactionType::Read, CACHE_SIZE).await;
			check_tree_properties(&mut tx, &mut st, &t).await?.check(7, 3, Some(2), Some(2), 8, 9);
			assert_eq!(t.state.root, Some(6));
			// Check Root node (level 1)
			check_internal(&mut tx, &mut st, 6, |m| {
				assert_eq!(m.len(), 2);
				check_routing_vec(m, &vec1, 0.0, 2, 3.0);
				check_routing_vec(m, &vec10, 0.0, 5, 6.0);
			})
			.await;
			// Check level 2
			check_internal(&mut tx, &mut st, 2, |m| {
				assert_eq!(m.len(), 2);
				check_routing_vec(m, &vec1, 0.0, 0, 1.0);
				check_routing_vec(m, &vec3, 2.0, 1, 1.0);
			})
			.await;
			check_internal(&mut tx, &mut st, 5, |m| {
				assert_eq!(m.len(), 2);
				check_routing_vec(m, &vec6, 4.0, 3, 2.0);
				check_routing_vec(m, &vec10, 0.0, 4, 1.0);
			})
			.await;
			// Check level 3
			check_leaf_read(&mut tx, &mut st, 0, |m| {
				assert_eq!(m.len(), 2);
				check_leaf_vec(m, &vec1, 0.0, &[1]);
				check_leaf_vec(m, &vec2, 1.0, &[2, 3]);
			})
			.await;
			check_leaf_read(&mut tx, &mut st, 1, |m| {
				assert_eq!(m.len(), 2);
				check_leaf_vec(m, &vec3, 0.0, &[3]);
				check_leaf_vec(m, &vec4, 1.0, &[4]);
			})
			.await;
			check_leaf_read(&mut tx, &mut st, 3, |m| {
				assert_eq!(m.len(), 2);
				check_leaf_vec(m, &vec6, 0.0, &[6]);
				check_leaf_vec(m, &vec8, 2.0, &[8]);
			})
			.await;
			check_leaf_read(&mut tx, &mut st, 4, |m| {
				assert_eq!(m.len(), 2);
				check_leaf_vec(m, &vec9, 1.0, &[9]);
				check_leaf_vec(m, &vec10, 0.0, &[10]);
			})
			.await;
		}

		// vec8 knn
		{
			let (st, mut tx) = new_operation(&ds, &t, TransactionType::Read, CACHE_SIZE).await;
			let res = t.knn_search(&mut tx, &st, &vec8, 20).await?;
			check_knn(&res.docs, vec![8, 9, 6, 10, 4, 3, 2, 3, 1]);
			#[cfg(debug_assertions)]
			assert_eq!(res.visited_nodes.len(), 7);
		}
		// vec4 knn(2)
		{
			let (st, mut tx) = new_operation(&ds, &t, TransactionType::Read, CACHE_SIZE).await;
			let res = t.knn_search(&mut tx, &st, &vec4, 2).await?;
			check_knn(&res.docs, vec![4, 3]);
			#[cfg(debug_assertions)]
			assert_eq!(res.visited_nodes.len(), 6);
		}

		// vec10 knn(2)
		{
			let (st, mut tx) = new_operation(&ds, &t, TransactionType::Read, CACHE_SIZE).await;
			let res = t.knn_search(&mut tx, &st, &vec10, 2).await?;
			check_knn(&res.docs, vec![10, 9]);
			#[cfg(debug_assertions)]
			assert_eq!(res.visited_nodes.len(), 5);
		}
		Ok(())
	}

	async fn insert_collection_one_by_one(
		ds: &Datastore,
		t: &mut MTree,
		collection: &TestCollection,
		cache_size: usize,
	) -> Result<HashMap<DocId, SharedVector>, Error> {
		let mut map = HashMap::with_capacity(collection.as_ref().len());
		let mut c = 0;
		for (doc_id, obj) in collection.as_ref() {
			{
				let (mut st, mut tx) =
					new_operation(ds, t, TransactionType::Write, cache_size).await;
				t.insert(&mut tx, &mut st, obj.clone(), *doc_id).await?;
				finish_operation(t, tx, st, true).await?;
				map.insert(*doc_id, obj.clone());
			}
			c += 1;
			{
				let (mut st, mut tx) =
					new_operation(ds, t, TransactionType::Read, cache_size).await;
				let p = check_tree_properties(&mut tx, &mut st, t).await?;
				assert_eq!(p.doc_count, c);
			}
		}
		Ok(map)
	}

	async fn insert_collection_batch(
		ds: &Datastore,
		t: &mut MTree,
		collection: &TestCollection,
		cache_size: usize,
	) -> Result<HashMap<DocId, SharedVector>, Error> {
		let mut map = HashMap::with_capacity(collection.as_ref().len());
		{
			let (mut st, mut tx) = new_operation(ds, t, TransactionType::Write, cache_size).await;
			for (doc_id, obj) in collection.as_ref() {
				t.insert(&mut tx, &mut st, obj.clone(), *doc_id).await?;
				map.insert(*doc_id, obj.clone());
			}
			finish_operation(t, tx, st, true).await?;
		}
		{
			let (mut st, mut tx) = new_operation(ds, t, TransactionType::Read, cache_size).await;
			check_tree_properties(&mut tx, &mut st, t).await?;
		}
		Ok(map)
	}

	async fn delete_collection(
		ds: &Datastore,
		t: &mut MTree,
		collection: &TestCollection,
		cache_size: usize,
	) -> Result<(), Error> {
		let mut all_deleted = true;
		for (doc_id, obj) in collection.as_ref() {
<<<<<<< HEAD
			info!("### Remove {} {:?}", doc_id, obj);
			let doc_found = {
				let (mut st, mut tx) =
					new_operation(&ds, t, TransactionType::Read, cache_size).await;
				let res = t.knn_search(&mut tx, &mut st, obj, 10).await?;
				res.docs.contains(doc_id)
			};
			{
				let (mut st, mut tx) =
					new_operation(&ds, t, TransactionType::Write, cache_size).await;
				assert_eq!(
					t.delete(&mut tx, &mut &mut st, obj.clone(), *doc_id).await?,
					doc_found,
					"Delete failed - doc_id: {doc_id} - doc_found: {doc_found} - obj: {obj:?}",
				);
=======
			let deleted = {
				debug!("### Remove {} {:?}", doc_id, obj);
				let (mut st, mut tx) =
					new_operation(ds, t, TransactionType::Write, cache_size).await;
				let deleted = t.delete(&mut tx, &mut st, obj.clone(), *doc_id).await?;
>>>>>>> 00bc9db4
				finish_operation(t, tx, st, true).await?;
				deleted
			};
			all_deleted = all_deleted && deleted;
			if deleted {
				let (st, mut tx) = new_operation(ds, t, TransactionType::Read, cache_size).await;
				let res = t.knn_search(&mut tx, &st, obj, 1).await?;
				assert!(!res.docs.contains(doc_id), "Found: {} {:?}", doc_id, obj);
			} else {
				// In v1.2.x deletion is experimental. Will be fixed in 1.3
				warn!("Delete failed: {} {:?}", doc_id, obj);
			}
			{
				let (mut st, mut tx) =
					new_operation(ds, t, TransactionType::Read, cache_size).await;
				check_tree_properties(&mut tx, &mut st, t).await?;
			}
		}

		if all_deleted {
			let (mut st, mut tx) = new_operation(ds, t, TransactionType::Read, cache_size).await;
			check_tree_properties(&mut tx, &mut st, t).await?.check(0, 0, None, None, 0, 0);
		}
		Ok(())
	}

	async fn find_collection(
		ds: &Datastore,
		t: &mut MTree,
		collection: &TestCollection,
		cache_size: usize,
	) -> Result<(), Error> {
		let (mut st, mut tx) = new_operation(ds, t, TransactionType::Read, cache_size).await;
		let max_knn = 20.max(collection.as_ref().len());
		for (doc_id, obj) in collection.as_ref() {
			for knn in 1..max_knn {
				let res = t.knn_search(&mut tx, &st, obj, knn).await?;
				if collection.is_unique() {
					assert!(
						res.docs.contains(doc_id),
						"Search: {:?} - Knn: {} - Wrong Doc - Expected: {} - Got: {:?}",
						obj,
						knn,
						doc_id,
						res.docs
					);
				}
				let expected_len = collection.as_ref().len().min(knn);
				if expected_len != res.docs.len() {
					debug!("{:?}", res.visited_nodes);
					check_tree_properties(&mut tx, &mut st, t).await?;
				}
				assert_eq!(
					expected_len,
					res.docs.len(),
					"Wrong knn count - Expected: {} - Got: {} - Collection: {}",
					expected_len,
					res.docs.len(),
					collection.as_ref().len(),
				)
			}
		}
		Ok(())
	}

	async fn check_full_knn(
		ds: &Datastore,
		t: &mut MTree,
		map: &HashMap<DocId, SharedVector>,
		cache_size: usize,
	) -> Result<(), Error> {
		let (st, mut tx) = new_operation(ds, t, TransactionType::Read, cache_size).await;
		for obj in map.values() {
			let res = t.knn_search(&mut tx, &st, obj, map.len()).await?;
			assert_eq!(
				map.len(),
				res.docs.len(),
				"Wrong knn count - Expected: {} - Got: {} - Collection: {}",
				map.len(),
				res.docs.len(),
				map.len(),
			);
			// We check that the results are sorted by ascending distance
			let mut dist = 0.0;
			for doc in res.docs {
				let o = map.get(&doc).unwrap();
				let d = t.calculate_distance(obj, o)?;
				debug!("doc: {doc} - d: {d} - {obj:?} - {o:?}");
				assert!(d >= dist, "d: {d} - dist: {dist}");
				dist = d;
			}
		}
		Ok(())
	}

	async fn test_mtree_collection(
		capacities: &[u16],
		vector_type: VectorType,
		collection: TestCollection,
		check_find: bool,
		check_full: bool,
		check_delete: bool,
		cache_size: usize,
	) -> Result<(), Error> {
		for distance in [Distance::Euclidean, Distance::Cosine, Distance::Manhattan] {
			if distance == Distance::Cosine && vector_type == VectorType::F64 {
				// Tests based on Cosine distance with F64 may fail due to float rounding errors
				continue;
			}
			for capacity in capacities {
				info!(
					"test_mtree_collection - Distance: {:?} - Capacity: {} - Collection: {} - Vector type: {}",
					distance,
					capacity,
					collection.as_ref().len(),
					vector_type,
				);
				let ds = Datastore::new("memory").await?;
				let mut t = MTree::new(MState::new(*capacity), distance.clone());

				let map = if collection.as_ref().len() < 1000 {
					insert_collection_one_by_one(&ds, &mut t, &collection, cache_size).await?
				} else {
					insert_collection_batch(&ds, &mut t, &collection, cache_size).await?
				};
				if check_find {
					find_collection(&ds, &mut t, &collection, cache_size).await?;
				}
				if check_full {
					check_full_knn(&ds, &mut t, &map, cache_size).await?;
				}
				if check_delete {
					delete_collection(&ds, &mut t, &collection, cache_size).await?;
				}
			}
		}
		Ok(())
	}

	enum TestCollection {
		Unique(Vec<(DocId, SharedVector)>),
		NonUnique(Vec<(DocId, SharedVector)>),
	}

	impl AsRef<Vec<(DocId, SharedVector)>> for TestCollection {
		fn as_ref(&self) -> &Vec<(DocId, SharedVector)> {
			match self {
				TestCollection::Unique(c) | TestCollection::NonUnique(c) => c,
			}
		}
	}

	impl TestCollection {
		fn new_unique(
			collection_size: usize,
			vector_type: VectorType,
			dimension: usize,
		) -> TestCollection {
			let mut collection = vec![];
			for doc_id in 0..collection_size as DocId {
				collection.push((doc_id, new_vec((doc_id + 1) as i64, vector_type, dimension)));
			}
			TestCollection::Unique(collection)
		}

		fn new_random(
			collection_size: usize,
			vector_type: VectorType,
			dimension: usize,
		) -> TestCollection {
			let mut rng = get_seed_rnd();
			let mut collection = vec![];

			// Prepare data set
			for doc_id in 0..collection_size {
				collection
					.push((doc_id as DocId, new_random_vec(&mut rng, vector_type, dimension)));
			}
			TestCollection::NonUnique(collection)
		}

		fn is_unique(&self) -> bool {
			matches!(self, TestCollection::Unique(_))
		}
	}

	#[test(tokio::test)]
	#[ignore]
	async fn test_mtree_unique_xs() -> Result<(), Error> {
		for vt in
			[VectorType::F64, VectorType::F32, VectorType::I64, VectorType::I32, VectorType::I16]
		{
			for i in 0..30 {
				test_mtree_collection(
					&[3, 40],
					vt,
					TestCollection::new_unique(i, vt, 2),
					true,
					true,
					true,
					100,
				)
				.await?;
			}
		}
		Ok(())
	}

	#[test(tokio::test)]
	#[ignore]
<<<<<<< HEAD
	async fn deletion_test_floating_error() -> Result<(), Error> {
		let test_collection = TestCollection::Unique(vec![
			(0, Vector::F64(vec![-16.816376292553386, 5.6795846663936835]).into()),
			(1, Vector::F64(vec![-14.899135190740012, 9.924435089592652]).into()),
			(2, Vector::F64(vec![-14.220749477749795, -14.018128602068412]).into()),
			(3, Vector::F64(vec![-13.963238036814108, -18.45568413304635]).into()),
			(4, Vector::F64(vec![-11.617394396737966, 17.255102393830107]).into()),
			(5, Vector::F64(vec![-9.69389955392497, -9.229744942132994]).into()),
			(6, Vector::F64(vec![-8.966803607908405, -11.461478546882232]).into()),
			(7, Vector::F64(vec![-7.986262567589504, 5.445242131324491]).into()),
			(8, Vector::F64(vec![-6.0001549648343815, -13.363890707966178]).into()),
			(9, Vector::F64(vec![-1.465237737901269, 12.82136788621726]).into()),
			(10, Vector::F64(vec![-0.9659450610190099, -13.68243303993096]).into()),
			(11, Vector::F64(vec![10.037378651796807, -11.28025173158252]).into()),
			(12, Vector::F64(vec![10.721922025569782, -13.778005001052758]).into()),
			(13, Vector::F64(vec![12.508043602926449, 2.6667018326849536]).into()),
		]);
		test_mtree_collection(&[3], VectorType::F64, test_collection, true, true, true, 100).await
	}

	#[test(tokio::test)]
=======
>>>>>>> 00bc9db4
	async fn test_mtree_unique_xs_full_cache() -> Result<(), Error> {
		for vt in
			[VectorType::F64, VectorType::F32, VectorType::I64, VectorType::I32, VectorType::I16]
		{
			for i in 0..30 {
				test_mtree_collection(
					&[3, 40],
					vt,
					TestCollection::new_unique(i, vt, 2),
					true,
					true,
					true,
					0,
				)
				.await?;
			}
		}
		Ok(())
	}

	#[test(tokio::test)]
	async fn test_mtree_unique_small() -> Result<(), Error> {
		for vt in [VectorType::F64, VectorType::I64] {
			test_mtree_collection(
				&[10, 20],
				vt,
				TestCollection::new_unique(150, vt, 3),
				true,
				true,
				true,
				0,
			)
			.await?;
		}
		Ok(())
	}

	#[test(tokio::test)]
	async fn test_mtree_unique_normal() -> Result<(), Error> {
		for vt in [VectorType::F32, VectorType::I32] {
			test_mtree_collection(
				&[40],
				vt,
				TestCollection::new_unique(1000, vt, 10),
				false,
				true,
				false,
				100,
			)
			.await?;
		}
		Ok(())
	}

	#[test(tokio::test)]
	async fn test_mtree_unique_normal_full_cache() -> Result<(), Error> {
		for vt in [VectorType::F32, VectorType::I32] {
			test_mtree_collection(
				&[40],
				vt,
				TestCollection::new_unique(1000, vt, 10),
				false,
				true,
				false,
				0,
			)
			.await?;
		}
		Ok(())
	}

	#[test(tokio::test)]
	async fn test_mtree_unique_normal_root_cache() -> Result<(), Error> {
		for vt in [VectorType::F32, VectorType::I32] {
			test_mtree_collection(
				&[40],
				vt,
				TestCollection::new_unique(1000, vt, 10),
				false,
				true,
				false,
				1,
			)
			.await?;
		}
		Ok(())
	}

	#[test(tokio::test)]
	async fn test_mtree_random_xs() -> Result<(), Error> {
		for vt in
			[VectorType::F64, VectorType::F32, VectorType::I64, VectorType::I32, VectorType::I16]
		{
			for i in 0..30 {
				// 10, 40
				test_mtree_collection(
					&[3, 40],
					vt,
					TestCollection::new_random(i, vt, 1),
					true,
					true,
					true,
					0,
				)
				.await?;
			}
		}
		Ok(())
	}

	#[test(tokio::test)]
	async fn test_mtree_random_small() -> Result<(), Error> {
		for vt in [VectorType::F64, VectorType::I64] {
			test_mtree_collection(
				&[10, 20],
				vt,
				TestCollection::new_random(150, vt, 3),
				true,
				true,
				true,
				0,
			)
			.await?;
		}
		Ok(())
	}

	#[test(tokio::test)]
	async fn test_mtree_random_normal() -> Result<(), Error> {
		for vt in [VectorType::F32, VectorType::I32] {
			test_mtree_collection(
				&[40],
				vt,
				TestCollection::new_random(1000, vt, 10),
				false,
				true,
				true,
				0,
			)
			.await?;
		}
		Ok(())
	}

	fn check_leaf_vec(
		m: &BTreeMap<SharedVector, ObjectProperties>,
		obj: &Vector,
		parent_dist: f64,
		docs: &[DocId],
	) {
		let p = m.get(obj).unwrap();
		assert_eq!(p.docs.len(), docs.len() as u64);
		for doc in docs {
			assert!(p.docs.contains(*doc));
		}
		assert_eq!(p.parent_dist, parent_dist);
	}

	fn check_routing_vec(
		m: &InternalMap,
		center: &Vector,
		parent_dist: f64,
		node_id: NodeId,
		radius: f64,
	) {
		let p = m.get(center).unwrap();
		assert_eq!(parent_dist, p.parent_dist);
		assert_eq!(node_id, p.node);
		assert_eq!(radius, p.radius);
	}

	async fn check_node_read<F>(
		tx: &mut Transaction,
		st: &mut MTreeStore,
		node_id: NodeId,
		check_func: F,
	) where
		F: FnOnce(&MTreeNode),
	{
		let n = st.get_node(tx, node_id).await.unwrap();
		check_func(&n.n);
	}

	async fn check_node_write<F>(
		tx: &mut Transaction,
		st: &mut MTreeStore,
		node_id: NodeId,
		check_func: F,
	) where
		F: FnOnce(&MTreeNode),
	{
		let n = st.get_node_mut(tx, node_id).await.unwrap();
		check_func(&n.n);
		st.set_node(n, false).await.unwrap();
	}

	async fn check_leaf_read<F>(
		tx: &mut Transaction,
		st: &mut MTreeStore,
		node_id: NodeId,
		check_func: F,
	) where
		F: FnOnce(&BTreeMap<SharedVector, ObjectProperties>),
	{
		check_node_read(tx, st, node_id, |n| {
			if let MTreeNode::Leaf(m) = n {
				check_func(m);
			} else {
				panic!("The node is not a leaf node: {node_id}")
			}
		})
		.await
	}

	async fn check_leaf_write<F>(
		tx: &mut Transaction,
		st: &mut MTreeStore,
		node_id: NodeId,
		check_func: F,
	) where
		F: FnOnce(&BTreeMap<SharedVector, ObjectProperties>),
	{
		check_node_write(tx, st, node_id, |n| {
			if let MTreeNode::Leaf(m) = n {
				check_func(m);
			} else {
				panic!("The node is not a leaf node: {node_id}")
			}
		})
		.await
	}

	async fn check_internal<F>(
		tx: &mut Transaction,
		st: &mut MTreeStore,
		node_id: NodeId,
		check_func: F,
	) where
		F: FnOnce(&InternalMap),
	{
		check_node_read(tx, st, node_id, |n| {
			if let MTreeNode::Internal(m) = n {
				check_func(m);
			} else {
				panic!("The node is not a routing node: {node_id}")
			}
		})
		.await
	}

	fn check_knn(res: &VecDeque<DocId>, expected: Vec<DocId>) {
		let expected: VecDeque<DocId> = expected.into_iter().collect();
		assert_eq!(res, &expected);
	}

	#[derive(Default, Debug)]
	struct CheckedProperties {
		node_count: usize,
		max_depth: usize,
		min_leaf_depth: Option<usize>,
		max_leaf_depth: Option<usize>,
		min_objects: Option<usize>,
		max_objects: Option<usize>,
		object_count: usize,
		doc_count: usize,
	}

	impl CheckedProperties {
		fn check(
			&self,
			expected_node_count: usize,
			expected_depth: usize,
			expected_min_objects: Option<usize>,
			expected_max_objects: Option<usize>,
			expected_object_count: usize,
			expected_doc_count: usize,
		) {
			assert_eq!(self.node_count, expected_node_count, "Node count - {:?}", self);
			assert_eq!(self.max_depth, expected_depth, "Max depth - {:?}", self);
			let expected_leaf_depth = if expected_depth == 0 {
				None
			} else {
				Some(expected_depth)
			};
			assert_eq!(self.min_leaf_depth, expected_leaf_depth, "Min leaf depth - {:?}", self);
			assert_eq!(self.max_leaf_depth, expected_leaf_depth, "Max leaf depth - {:?}", self);
			assert_eq!(self.min_objects, expected_min_objects, "Min objects - {:?}", self);
			assert_eq!(self.max_objects, expected_max_objects, "Max objects - {:?}", self);
			assert_eq!(self.object_count, expected_object_count, "Object count- {:?}", self);
			assert_eq!(self.doc_count, expected_doc_count, "Doc count - {:?}", self);
		}
	}

	async fn check_tree_properties(
		tx: &mut Transaction,
		st: &mut MTreeStore,
		t: &MTree,
	) -> Result<CheckedProperties, Error> {
		debug!("CheckTreeProperties");
		let mut node_ids = HashSet::new();
		let mut checks = CheckedProperties::default();
		let mut nodes: VecDeque<(NodeId, f64, Option<SharedVector>, usize)> = VecDeque::new();
		if let Some(root_id) = t.state.root {
			nodes.push_back((root_id, 0.0, None, 1));
		}
		let mut leaf_objects = BTreeSet::new();
		while let Some((node_id, radius, center, depth)) = nodes.pop_front() {
			assert!(node_ids.insert(node_id), "Node already exist: {}", node_id);
			checks.node_count += 1;
			if depth > checks.max_depth {
				checks.max_depth = depth;
			}
			let node = st.get_node(tx, node_id).await?;
			debug!(
				"Node id: {} - depth: {} - len: {} - {:?}",
				node.id,
				depth,
				node.n.len(),
				node.n
			);
			assert_ne!(node.n.len(), 0, "Empty node! {}", node.id);
			if Some(node_id) != t.state.root {
				assert!(
					node.n.len() >= t.minimum && node.n.len() <= t.state.capacity as usize,
					"Wrong node size - Node: {} - Size: {}",
					node_id,
					node.n.len()
				);
			}
			match &node.n {
				MTreeNode::Internal(entries) => {
					debug!("Internal Node id: {} - entries: {:?}", node.id, entries);
					let next_depth = depth + 1;
					for (o, p) in entries {
						if let Some(center) = center.as_ref() {
							let pd = t.calculate_distance(center, o)?;
							assert_eq!(pd, p.parent_dist, "Incorrect parent distance");
							assert!(pd + p.radius <= radius);
						}
						nodes.push_back((p.node, p.radius, Some(o.clone()), next_depth))
					}
				}
				MTreeNode::Leaf(m) => {
					debug!("Leaf Node id: {} - entries: {:?}", node.id, m);
					checks.object_count += m.len();
					update_min(&mut checks.min_objects, m.len());
					update_max(&mut checks.max_objects, m.len());
					update_min(&mut checks.min_leaf_depth, depth);
					update_max(&mut checks.max_leaf_depth, depth);
					for (o, p) in m {
						if !leaf_objects.insert(o.clone()) {
							panic!("Leaf object already exists: {:?}", o);
						}
						if let Some(center) = center.as_ref() {
							let pd = t.calculate_distance(center, o)?;
							debug!("calc_dist: {:?} {:?} = {}", center, &o, pd);
							assert_eq!(pd, p.parent_dist, "Invalid parent distance ({}): {} - Expected: {} - Node Id: {} - Obj: {:?} - Center: {:?}", p.parent_dist, t.distance, pd, node_id, o, center);
						}
						checks.doc_count += p.docs.len() as usize;
					}
				}
			}
		}
		Ok(checks)
	}

	fn update_min(min: &mut Option<usize>, val: usize) {
		if let Some(m) = *min {
			if val < m {
				*min = Some(val);
			}
		} else {
			*min = Some(val);
		}
	}

	fn update_max(max: &mut Option<usize>, val: usize) {
		if let Some(m) = *max {
			if val > m {
				*max = Some(val);
			}
		} else {
			*max = Some(val);
		}
	}

	fn get_seed_rnd() -> StdRng {
		let seed: u64 = std::env::var("TEST_SEED")
			.unwrap_or_else(|_| rand::random::<u64>().to_string())
			.parse()
			.expect("Failed to parse seed");
		debug!("Seed: {}", seed);
		// Create a seeded RNG
		StdRng::seed_from_u64(seed)
	}
}<|MERGE_RESOLUTION|>--- conflicted
+++ resolved
@@ -2088,9 +2088,7 @@
 		collection: &TestCollection,
 		cache_size: usize,
 	) -> Result<(), Error> {
-		let mut all_deleted = true;
 		for (doc_id, obj) in collection.as_ref() {
-<<<<<<< HEAD
 			info!("### Remove {} {:?}", doc_id, obj);
 			let doc_found = {
 				let (mut st, mut tx) =
@@ -2106,24 +2104,13 @@
 					doc_found,
 					"Delete failed - doc_id: {doc_id} - doc_found: {doc_found} - obj: {obj:?}",
 				);
-=======
-			let deleted = {
-				debug!("### Remove {} {:?}", doc_id, obj);
+				finish_operation(t, tx, st, true).await?;
+			}
+			{
 				let (mut st, mut tx) =
-					new_operation(ds, t, TransactionType::Write, cache_size).await;
-				let deleted = t.delete(&mut tx, &mut st, obj.clone(), *doc_id).await?;
->>>>>>> 00bc9db4
-				finish_operation(t, tx, st, true).await?;
-				deleted
-			};
-			all_deleted = all_deleted && deleted;
-			if deleted {
-				let (st, mut tx) = new_operation(ds, t, TransactionType::Read, cache_size).await;
-				let res = t.knn_search(&mut tx, &st, obj, 1).await?;
+					new_operation(&ds, t, TransactionType::Read, cache_size).await;
+				let res = t.knn_search(&mut tx, &mut st, obj, 1).await?;
 				assert!(!res.docs.contains(doc_id), "Found: {} {:?}", doc_id, obj);
-			} else {
-				// In v1.2.x deletion is experimental. Will be fixed in 1.3
-				warn!("Delete failed: {} {:?}", doc_id, obj);
 			}
 			{
 				let (mut st, mut tx) =
@@ -2132,10 +2119,8 @@
 			}
 		}
 
-		if all_deleted {
-			let (mut st, mut tx) = new_operation(ds, t, TransactionType::Read, cache_size).await;
-			check_tree_properties(&mut tx, &mut st, t).await?.check(0, 0, None, None, 0, 0);
-		}
+		let (mut st, mut tx) = new_operation(ds, t, TransactionType::Read, cache_size).await;
+		check_tree_properties(&mut tx, &mut st, t).await?.check(0, 0, None, None, 0, 0);
 		Ok(())
 	}
 
@@ -2323,7 +2308,6 @@
 
 	#[test(tokio::test)]
 	#[ignore]
-<<<<<<< HEAD
 	async fn deletion_test_floating_error() -> Result<(), Error> {
 		let test_collection = TestCollection::Unique(vec![
 			(0, Vector::F64(vec![-16.816376292553386, 5.6795846663936835]).into()),
@@ -2345,8 +2329,7 @@
 	}
 
 	#[test(tokio::test)]
-=======
->>>>>>> 00bc9db4
+	#[ignore]
 	async fn test_mtree_unique_xs_full_cache() -> Result<(), Error> {
 		for vt in
 			[VectorType::F64, VectorType::F32, VectorType::I64, VectorType::I32, VectorType::I16]
