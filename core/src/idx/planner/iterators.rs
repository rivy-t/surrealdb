use crate::ctx::Context;
use crate::dbs::Options;
use crate::err::Error;
use crate::idx::docids::DocId;
use crate::idx::ft::termdocs::TermsDocs;
use crate::idx::ft::{FtIndex, HitsIterator};
use crate::idx::planner::plan::RangeValue;
use crate::key::index::Index;
use crate::kvs::Key;
use crate::kvs::Transaction;
use crate::sql::statements::DefineIndexStatement;
use crate::sql::{Array, Ident, Thing, Value};
use radix_trie::Trie;
use std::collections::VecDeque;
use std::sync::Arc;

pub(crate) type IteratorRef = u16;

#[derive(Debug)]
pub(crate) struct IteratorRecord {
	irf: IteratorRef,
	doc_id: Option<DocId>,
	dist: Option<f64>,
}

impl IteratorRecord {
	pub(crate) fn irf(&self) -> IteratorRef {
		self.irf
	}
	pub(crate) fn doc_id(&self) -> Option<DocId> {
		self.doc_id
	}

	pub(crate) fn dist(&self) -> Option<f64> {
		self.dist
	}
}
impl From<IteratorRef> for IteratorRecord {
	fn from(irf: IteratorRef) -> Self {
		IteratorRecord {
			irf,
			doc_id: None,
			dist: None,
		}
	}
}

pub(crate) trait IteratorBatch {
	fn empty() -> Self;
	fn with_capacity(capacity: usize) -> Self;
	fn from_one(record: CollectorRecord) -> Self;
	fn add(&mut self, record: CollectorRecord);
	fn len(&self) -> usize;
	fn is_empty(&self) -> bool;
}

impl IteratorBatch for Vec<CollectorRecord> {
	fn empty() -> Self {
		Vec::from([])
	}

	fn with_capacity(capacity: usize) -> Self {
		Vec::with_capacity(capacity)
	}
	fn from_one(record: CollectorRecord) -> Self {
		Vec::from([record])
	}

	fn add(&mut self, record: CollectorRecord) {
		self.push(record)
	}

	fn len(&self) -> usize {
		Vec::len(self)
	}

	fn is_empty(&self) -> bool {
		Vec::is_empty(self)
	}
}

impl IteratorBatch for VecDeque<CollectorRecord> {
	fn empty() -> Self {
		VecDeque::from([])
	}
	fn with_capacity(capacity: usize) -> Self {
		VecDeque::with_capacity(capacity)
	}
	fn from_one(record: CollectorRecord) -> Self {
		VecDeque::from([record])
	}

	fn add(&mut self, record: CollectorRecord) {
		self.push_back(record)
	}

	fn len(&self) -> usize {
		VecDeque::len(self)
	}
	fn is_empty(&self) -> bool {
		VecDeque::is_empty(self)
	}
}

pub(crate) enum ThingIterator {
	IndexEqual(IndexEqualThingIterator),
	IndexRange(IndexRangeThingIterator),
	IndexUnion(IndexUnionThingIterator),
	IndexJoin(Box<IndexJoinThingIterator>),
	UniqueEqual(UniqueEqualThingIterator),
	UniqueRange(UniqueRangeThingIterator),
	UniqueUnion(UniqueUnionThingIterator),
	UniqueJoin(Box<UniqueJoinThingIterator>),
	Matches(MatchesThingIterator),
	Knn(KnnIterator),
}

impl ThingIterator {
	pub(crate) async fn next_batch<B: IteratorBatch>(
		&mut self,
		ctx: &Context,
		txn: &Transaction,
		size: u32,
	) -> Result<B, Error> {
		match self {
			Self::IndexEqual(i) => i.next_batch(txn, size).await,
			Self::UniqueEqual(i) => i.next_batch(txn).await,
			Self::IndexRange(i) => i.next_batch(txn, size).await,
			Self::UniqueRange(i) => i.next_batch(txn, size).await,
			Self::IndexUnion(i) => i.next_batch(ctx, txn, size).await,
			Self::UniqueUnion(i) => i.next_batch(ctx, txn, size).await,
			Self::Matches(i) => i.next_batch(ctx, txn, size).await,
			Self::Knn(i) => i.next_batch(ctx, size).await,
			Self::IndexJoin(i) => Box::pin(i.next_batch(ctx, txn, size)).await,
			Self::UniqueJoin(i) => Box::pin(i.next_batch(ctx, txn, size)).await,
		}
	}
}

pub(crate) type CollectorRecord = (Arc<Thing>, IteratorRecord, Option<Arc<Value>>);

pub(crate) struct IndexEqualThingIterator {
	irf: IteratorRef,
	beg: Vec<u8>,
	end: Vec<u8>,
}

impl IndexEqualThingIterator {
	pub(super) fn new(
		irf: IteratorRef,
		ns: &str,
		db: &str,
		ix_what: &Ident,
		ix_name: &Ident,
		v: &Value,
	) -> Self {
		let a = Array::from(v.clone());
		let beg = Index::prefix_ids_beg(ns, db, ix_what, ix_name, &a);
		let end = Index::prefix_ids_end(ns, db, ix_what, ix_name, &a);
		Self {
			irf,
			beg,
			end,
		}
	}

	async fn next_scan<B: IteratorBatch>(
		tx: &Transaction,
		irf: IteratorRef,
		beg: &mut Vec<u8>,
		end: &[u8],
		limit: u32,
	) -> Result<B, Error> {
		let min = beg.clone();
		let max = end.to_owned();
		let res = tx.scan(min..max, limit, None).await?;
		if let Some((key, _)) = res.last() {
			let mut key = key.clone();
			key.push(0x00);
			*beg = key;
		}
		let mut records = B::with_capacity(res.len());
		res.into_iter().for_each(|(_, val)| records.add((Arc::new(val.into()), irf.into(), None)));
		Ok(records)
	}

	async fn next_batch<B: IteratorBatch>(
		&mut self,
		tx: &Transaction,
		limit: u32,
	) -> Result<B, Error> {
		Self::next_scan(tx, self.irf, &mut self.beg, &self.end, limit).await
	}
}

struct RangeScan {
	beg: Vec<u8>,
	end: Vec<u8>,
	beg_excl: Option<Vec<u8>>,
	end_excl: Option<Vec<u8>>,
}

impl RangeScan {
	fn new(beg: Vec<u8>, beg_incl: bool, end: Vec<u8>, end_incl: bool) -> Self {
		let beg_excl = if !beg_incl {
			Some(beg.clone())
		} else {
			None
		};
		let end_excl = if !end_incl {
			Some(end.clone())
		} else {
			None
		};
		Self {
			beg,
			end,
			beg_excl,
			end_excl,
		}
	}

	fn matches(&mut self, k: &Key) -> bool {
		if let Some(b) = &self.beg_excl {
			if b.eq(k) {
				self.beg_excl = None;
				return false;
			}
		}
		if let Some(e) = &self.end_excl {
			if e.eq(k) {
				self.end_excl = None;
				return false;
			}
		}
		true
	}
}

pub(crate) struct IndexRangeThingIterator {
	irf: IteratorRef,
	r: RangeScan,
}

impl IndexRangeThingIterator {
	pub(super) fn new(
		irf: IteratorRef,
		ns: &str,
		db: &str,
		ix_what: &Ident,
		ix_name: &Ident,
		from: &RangeValue,
		to: &RangeValue,
	) -> Self {
		let beg = Self::compute_beg(ns, db, ix_what, ix_name, from);
		let end = Self::compute_end(ns, db, ix_what, ix_name, to);
		Self {
			irf,
			r: RangeScan::new(beg, from.inclusive, end, to.inclusive),
		}
	}

	fn compute_beg(
		ns: &str,
		db: &str,
		ix_what: &Ident,
		ix_name: &Ident,
		from: &RangeValue,
	) -> Vec<u8> {
		if from.value == Value::None {
			return Index::prefix_beg(ns, db, ix_what, ix_name);
		}
		let fd = Array::from(from.value.to_owned());
		if from.inclusive {
			Index::prefix_ids_beg(ns, db, ix_what, ix_name, &fd)
		} else {
			Index::prefix_ids_end(ns, db, ix_what, ix_name, &fd)
		}
	}

	fn compute_end(
		ns: &str,
		db: &str,
		ix_what: &Ident,
		ix_name: &Ident,
		to: &RangeValue,
	) -> Vec<u8> {
		if to.value == Value::None {
			return Index::prefix_end(ns, db, ix_what, ix_name);
		}
		let fd = Array::from(to.value.to_owned());
		if to.inclusive {
			Index::prefix_ids_end(ns, db, ix_what, ix_name, &fd)
		} else {
			Index::prefix_ids_beg(ns, db, ix_what, ix_name, &fd)
		}
	}

	async fn next_batch<B: IteratorBatch>(
		&mut self,
		tx: &Transaction,
		limit: u32,
	) -> Result<B, Error> {
		let min = self.r.beg.clone();
		let max = self.r.end.clone();
		let res = tx.scan(min..max, limit, None).await?;
		if let Some((key, _)) = res.last() {
			self.r.beg.clone_from(key);
			self.r.beg.push(0x00);
		}
		let mut records = B::with_capacity(res.len());
		res.into_iter()
			.filter(|(k, _)| self.r.matches(k))
			.for_each(|(_, v)| records.add((Arc::new(v.into()), self.irf.into(), None)));
		Ok(records)
	}
}

pub(crate) struct IndexUnionThingIterator {
	irf: IteratorRef,
	values: VecDeque<(Vec<u8>, Vec<u8>)>,
	current: Option<(Vec<u8>, Vec<u8>)>,
}

impl IndexUnionThingIterator {
	pub(super) fn new(
		irf: IteratorRef,
		ns: &str,
		db: &str,
		ix_what: &Ident,
		ix_name: &Ident,
		a: &Array,
	) -> Self {
		// We create a VecDeque to hold the prefix keys (begin and end) for each value in the array.
		let mut values: VecDeque<(Vec<u8>, Vec<u8>)> =
			a.0.iter()
				.map(|v| {
					let a = Array::from(v.clone());
					let beg = Index::prefix_ids_beg(ns, db, ix_what, ix_name, &a);
					let end = Index::prefix_ids_end(ns, db, ix_what, ix_name, &a);
					(beg, end)
				})
				.collect();
		let current = values.pop_front();
		Self {
			irf,
			values,
			current,
		}
	}

	async fn next_batch<B: IteratorBatch>(
		&mut self,
		ctx: &Context,
		tx: &Transaction,
		limit: u32,
	) -> Result<B, Error> {
		while let Some(r) = &mut self.current {
			if ctx.is_done() {
				break;
			}
			let records: B =
				IndexEqualThingIterator::next_scan(tx, self.irf, &mut r.0, &r.1, limit).await?;
			if !records.is_empty() {
				return Ok(records);
			}
			self.current = self.values.pop_front();
		}
		Ok(B::empty())
	}
}

struct JoinThingIterator {
	ns: String,
	db: String,
	ix_what: Ident,
	ix_name: Ident,
	remote_iterators: VecDeque<ThingIterator>,
	current_remote: Option<ThingIterator>,
	current_remote_batch: VecDeque<CollectorRecord>,
	current_local: Option<ThingIterator>,
	distinct: Trie<Key, bool>,
}

impl JoinThingIterator {
	pub(super) fn new(
		opt: &Options,
		ix: &DefineIndexStatement,
		remote_iterators: VecDeque<ThingIterator>,
	) -> Result<Self, Error> {
		Ok(Self {
			ns: opt.ns()?.to_string(),
			db: opt.db()?.to_string(),
			ix_what: ix.what.clone(),
			ix_name: ix.name.clone(),
			current_remote: None,
			current_remote_batch: VecDeque::with_capacity(1),
			remote_iterators,
			current_local: None,
			distinct: Default::default(),
		})
	}
}

impl JoinThingIterator {
	async fn next_current_remote_batch(
		&mut self,
		ctx: &Context,
		tx: &Transaction,
		limit: u32,
	) -> Result<bool, Error> {
		while !ctx.is_done() {
			if let Some(it) = &mut self.current_remote {
				self.current_remote_batch = it.next_batch(ctx, tx, limit).await?;
				if !self.current_remote_batch.is_empty() {
					return Ok(true);
				}
			}
			self.current_remote = self.remote_iterators.pop_front();
			if self.current_remote.is_none() {
				break;
			}
		}
		Ok(false)
	}

	async fn next_current_local<F>(
		&mut self,
		ctx: &Context,
		tx: &Transaction,
		limit: u32,
		new_iter: F,
	) -> Result<bool, Error>
	where
		F: Fn(&str, &str, &Ident, &Ident, Value) -> ThingIterator,
	{
		while !ctx.is_done() {
			while let Some((thing, _, _)) = self.current_remote_batch.pop_front() {
				let k: Key = thing.as_ref().into();
				let value = Value::from(thing.as_ref().clone());
				if self.distinct.insert(k, true).is_none() {
					self.current_local =
						Some(new_iter(&self.ns, &self.db, &self.ix_what, &self.ix_name, value));
					return Ok(true);
				}
			}
			if !self.next_current_remote_batch(ctx, tx, limit).await? {
				break;
			}
		}
		Ok(false)
	}

	async fn next_batch<F, B: IteratorBatch>(
		&mut self,
		ctx: &Context,
		tx: &Transaction,
		limit: u32,
		new_iter: F,
	) -> Result<B, Error>
	where
		F: Fn(&str, &str, &Ident, &Ident, Value) -> ThingIterator + Copy,
	{
		while !ctx.is_done() {
			if let Some(current_local) = &mut self.current_local {
				let records: B = current_local.next_batch(ctx, tx, limit).await?;
				if !records.is_empty() {
					return Ok(records);
				}
			}
			if !self.next_current_local(ctx, tx, limit, new_iter).await? {
				break;
			}
		}
		Ok(B::empty())
	}
}

pub(crate) struct IndexJoinThingIterator(IteratorRef, JoinThingIterator);

impl IndexJoinThingIterator {
	pub(super) fn new(
		irf: IteratorRef,
		opt: &Options,
		ix: &DefineIndexStatement,
		remote_iterators: VecDeque<ThingIterator>,
	) -> Result<Self, Error> {
		Ok(Self(irf, JoinThingIterator::new(opt, ix, remote_iterators)?))
	}

	async fn next_batch<B: IteratorBatch>(
		&mut self,
		ctx: &Context,
		tx: &Transaction,
		limit: u32,
	) -> Result<B, Error> {
		let new_iter = |ns: &str, db: &str, ix_what: &Ident, ix_name: &Ident, value: Value| {
			let it = IndexEqualThingIterator::new(self.0, ns, db, ix_what, ix_name, &value);
			ThingIterator::IndexEqual(it)
		};
		self.1.next_batch(ctx, tx, limit, new_iter).await
	}
}

pub(crate) struct UniqueEqualThingIterator {
	irf: IteratorRef,
	key: Option<Key>,
}

impl UniqueEqualThingIterator {
	pub(super) fn new(
		irf: IteratorRef,
		ns: &str,
		db: &str,
		ix_what: &Ident,
		ix_name: &Ident,
		v: &Value,
	) -> Self {
		let a = Array::from(v.to_owned());
		let key = Index::new(ns, db, ix_what, ix_name, &a, None).into();
		Self {
			irf,
			key: Some(key),
		}
	}

	async fn next_batch<B: IteratorBatch>(&mut self, tx: &Transaction) -> Result<B, Error> {
		if let Some(key) = self.key.take() {
<<<<<<< HEAD
			if let Some(val) = tx.get(key).await? {
				let rid: Thing = val.into();
				let record = (rid.into(), self.irf.into(), None);
=======
			if let Some(val) = tx.get(key, None).await? {
				let record = (val.into(), self.irf.into(), None);
>>>>>>> 6502b5ed
				return Ok(B::from_one(record));
			}
		}
		Ok(B::empty())
	}
}

pub(crate) struct UniqueRangeThingIterator {
	irf: IteratorRef,
	r: RangeScan,
	done: bool,
}

impl UniqueRangeThingIterator {
	pub(super) fn new(
		irf: IteratorRef,
		ns: &str,
		db: &str,
		ix_what: &Ident,
		ix_name: &Ident,
		from: &RangeValue,
		to: &RangeValue,
	) -> Self {
		let beg = Self::compute_beg(ns, db, ix_what, ix_name, from);
		let end = Self::compute_end(ns, db, ix_what, ix_name, to);
		Self {
			irf,
			r: RangeScan::new(beg, from.inclusive, end, to.inclusive),
			done: false,
		}
	}

	fn compute_beg(
		ns: &str,
		db: &str,
		ix_what: &Ident,
		ix_name: &Ident,
		from: &RangeValue,
	) -> Vec<u8> {
		if from.value == Value::None {
			return Index::prefix_beg(ns, db, ix_what, ix_name);
		}
		Index::new(ns, db, ix_what, ix_name, &Array::from(from.value.to_owned()), None)
			.encode()
			.unwrap()
	}

	fn compute_end(
		ns: &str,
		db: &str,
		ix_what: &Ident,
		ix_name: &Ident,
		to: &RangeValue,
	) -> Vec<u8> {
		if to.value == Value::None {
			return Index::prefix_end(ns, db, ix_what, ix_name);
		}
		Index::new(ns, db, ix_what, ix_name, &Array::from(to.value.to_owned()), None)
			.encode()
			.unwrap()
	}

	async fn next_batch<B: IteratorBatch>(
		&mut self,
		tx: &Transaction,
		mut limit: u32,
	) -> Result<B, Error> {
		if self.done {
			return Ok(B::empty());
		}
		let min = self.r.beg.clone();
		let max = self.r.end.clone();
		limit += 1;
		let res = tx.scan(min..max, limit, None).await?;
		let mut records = B::with_capacity(res.len());
		for (k, v) in res {
			limit -= 1;
			if limit == 0 {
				self.r.beg = k;
				return Ok(records);
			}
			if self.r.matches(&k) {
				let rid: Thing = v.into();
				records.add((rid.into(), self.irf.into(), None));
			}
		}
		let end = self.r.end.clone();
		if self.r.matches(&end) {
<<<<<<< HEAD
			if let Some(v) = tx.get(end).await? {
				let rid: Thing = v.into();
				records.add((rid.into(), self.irf.into(), None));
=======
			if let Some(v) = tx.get(end, None).await? {
				records.add((v.into(), self.irf.into(), None));
>>>>>>> 6502b5ed
			}
		}
		self.done = true;
		Ok(records)
	}
}

pub(crate) struct UniqueUnionThingIterator {
	irf: IteratorRef,
	keys: VecDeque<Key>,
}

impl UniqueUnionThingIterator {
	pub(super) fn new(
		irf: IteratorRef,
		opt: &Options,
		ix: &DefineIndexStatement,
		a: &Array,
	) -> Result<Self, Error> {
		// We create a VecDeque to hold the key for each value in the array.
		let keys: VecDeque<Key> =
			a.0.iter()
				.map(|v| -> Result<Key, Error> {
					let a = Array::from(v.clone());
					let key = Index::new(opt.ns()?, opt.db()?, &ix.what, &ix.name, &a, None).into();
					Ok(key)
				})
				.collect::<Result<VecDeque<Key>, Error>>()?;
		Ok(Self {
			irf,
			keys,
		})
	}

	async fn next_batch<B: IteratorBatch>(
		&mut self,
		ctx: &Context,
		tx: &Transaction,
		limit: u32,
	) -> Result<B, Error> {
		let limit = limit as usize;
		let mut results = B::with_capacity(limit.min(self.keys.len()));
		while let Some(key) = self.keys.pop_front() {
			if ctx.is_done() {
				break;
			}
<<<<<<< HEAD
			if let Some(val) = tx.get(key).await? {
				let rid: Thing = val.into();
				results.add((rid.into(), self.irf.into(), None));
=======
			if let Some(val) = tx.get(key, None).await? {
				results.add((val.into(), self.irf.into(), None));
>>>>>>> 6502b5ed
				if results.len() >= limit {
					break;
				}
			}
		}
		Ok(results)
	}
}

pub(crate) struct UniqueJoinThingIterator(IteratorRef, JoinThingIterator);

impl UniqueJoinThingIterator {
	pub(super) fn new(
		irf: IteratorRef,
		opt: &Options,
		ix: &DefineIndexStatement,
		remote_iterators: VecDeque<ThingIterator>,
	) -> Result<Self, Error> {
		Ok(Self(irf, JoinThingIterator::new(opt, ix, remote_iterators)?))
	}

	async fn next_batch<B: IteratorBatch>(
		&mut self,
		ctx: &Context,
		tx: &Transaction,
		limit: u32,
	) -> Result<B, Error> {
		let new_iter = |ns: &str, db: &str, ix_what: &Ident, ix_name: &Ident, value: Value| {
			let it = UniqueEqualThingIterator::new(self.0, ns, db, ix_what, ix_name, &value);
			ThingIterator::UniqueEqual(it)
		};
		self.1.next_batch(ctx, tx, limit, new_iter).await
	}
}

pub(crate) struct MatchesThingIterator {
	irf: IteratorRef,
	hits_left: usize,
	hits: Option<HitsIterator>,
}

impl MatchesThingIterator {
	pub(super) async fn new(
		irf: IteratorRef,
		fti: &FtIndex,
		terms_docs: TermsDocs,
	) -> Result<Self, Error> {
		let hits = fti.new_hits_iterator(terms_docs)?;
		let hits_left = if let Some(h) = &hits {
			h.len()
		} else {
			0
		};
		Ok(Self {
			irf,
			hits,
			hits_left,
		})
	}

	async fn next_batch<B: IteratorBatch>(
		&mut self,
		ctx: &Context,
		tx: &Transaction,
		limit: u32,
	) -> Result<B, Error> {
		if let Some(hits) = &mut self.hits {
			let limit = limit as usize;
			let mut records = B::with_capacity(limit.min(self.hits_left));
			while limit > records.len() && !ctx.is_done() {
				if let Some((thg, doc_id)) = hits.next(tx).await? {
					let ir = IteratorRecord {
						irf: self.irf,
						doc_id: Some(doc_id),
						dist: None,
					};
					records.add((thg.into(), ir, None));
					self.hits_left -= 1;
				} else {
					break;
				}
			}
			Ok(records)
		} else {
			Ok(B::empty())
		}
	}
}

pub(crate) type KnnIteratorResult = (Arc<Thing>, f64, Option<Arc<Value>>);

pub(crate) struct KnnIterator {
	irf: IteratorRef,
	res: VecDeque<KnnIteratorResult>,
}

impl KnnIterator {
	pub(super) fn new(irf: IteratorRef, res: VecDeque<KnnIteratorResult>) -> Self {
		Self {
			irf,
			res,
		}
	}
	async fn next_batch<B: IteratorBatch>(
		&mut self,
		ctx: &Context,
		limit: u32,
	) -> Result<B, Error> {
		let limit = limit as usize;
		let mut records = B::with_capacity(limit.min(self.res.len()));
		while limit > records.len() && !ctx.is_done() {
			if let Some((thing, dist, val)) = self.res.pop_front() {
				let ir = IteratorRecord {
					irf: self.irf,
					doc_id: None,
					dist: Some(dist),
				};
				records.add((thing, ir, val));
			} else {
				break;
			}
		}
		Ok(records)
	}
}<|MERGE_RESOLUTION|>--- conflicted
+++ resolved
@@ -526,14 +526,9 @@
 
 	async fn next_batch<B: IteratorBatch>(&mut self, tx: &Transaction) -> Result<B, Error> {
 		if let Some(key) = self.key.take() {
-<<<<<<< HEAD
-			if let Some(val) = tx.get(key).await? {
+			if let Some(val) = tx.get(key, None).await? {
 				let rid: Thing = val.into();
 				let record = (rid.into(), self.irf.into(), None);
-=======
-			if let Some(val) = tx.get(key, None).await? {
-				let record = (val.into(), self.irf.into(), None);
->>>>>>> 6502b5ed
 				return Ok(B::from_one(record));
 			}
 		}
@@ -622,14 +617,9 @@
 		}
 		let end = self.r.end.clone();
 		if self.r.matches(&end) {
-<<<<<<< HEAD
-			if let Some(v) = tx.get(end).await? {
+			if let Some(v) = tx.get(end, None).await? {
 				let rid: Thing = v.into();
 				records.add((rid.into(), self.irf.into(), None));
-=======
-			if let Some(v) = tx.get(end, None).await? {
-				records.add((v.into(), self.irf.into(), None));
->>>>>>> 6502b5ed
 			}
 		}
 		self.done = true;
@@ -676,14 +666,9 @@
 			if ctx.is_done() {
 				break;
 			}
-<<<<<<< HEAD
-			if let Some(val) = tx.get(key).await? {
+			if let Some(val) = tx.get(key, None).await? {
 				let rid: Thing = val.into();
 				results.add((rid.into(), self.irf.into(), None));
-=======
-			if let Some(val) = tx.get(key, None).await? {
-				results.add((val.into(), self.irf.into(), None));
->>>>>>> 6502b5ed
 				if results.len() >= limit {
 					break;
 				}
