mod parse;
use parse::Parse;
mod helpers;
use helpers::new_ds;
use helpers::skip_ok;
use surrealdb::dbs::Session;
use surrealdb::err::Error;
use surrealdb::sql::Value;

#[tokio::test]
async fn select_aggregate() -> Result<(), Error> {
	let sql = "
		CREATE temperature:1 SET country = 'GBP', time = d'2020-01-01T08:00:00Z';
		CREATE temperature:2 SET country = 'GBP', time = d'2020-02-01T08:00:00Z';
		CREATE temperature:3 SET country = 'GBP', time = d'2020-03-01T08:00:00Z';
		CREATE temperature:4 SET country = 'GBP', time = d'2021-01-01T08:00:00Z';
		CREATE temperature:5 SET country = 'GBP', time = d'2021-01-01T08:00:00Z';
		CREATE temperature:6 SET country = 'EUR', time = d'2021-01-01T08:00:00Z';
		CREATE temperature:7 SET country = 'USD', time = d'2021-01-01T08:00:00Z';
		CREATE temperature:8 SET country = 'AUD', time = d'2021-01-01T08:00:00Z';
		CREATE temperature:9 SET country = 'CHF', time = d'2023-01-01T08:00:00Z';
		SELECT *, time::year(time) AS year FROM temperature;
		SELECT count(), time::min(time) as min, time::max(time) as max, time::year(time) AS year, country FROM temperature GROUP BY country, year;
		SELECT count(), time::min(time) as min, time::max(time) as max, time::year(time) AS year, country FROM temperature GROUP BY country, year EXPLAIN;
	";
	let dbs = new_ds().await?;
	let ses = Session::owner().with_ns("test").with_db("test");
	let res = &mut dbs.execute(sql, &ses, None).await?;
	assert_eq!(res.len(), 12);
	//
	let tmp = res.remove(0).result?;
	let val = Value::parse(
		"[
			{
				country: 'GBP',
				id: temperature:1,
				time: d'2020-01-01T08:00:00Z'
			}
		]",
	);
	assert_eq!(tmp, val);
	//
	let tmp = res.remove(0).result?;
	let val = Value::parse(
		"[
			{
				country: 'GBP',
				id: temperature:2,
				time: d'2020-02-01T08:00:00Z'
			}
		]",
	);
	assert_eq!(tmp, val);
	//
	let tmp = res.remove(0).result?;
	let val = Value::parse(
		"[
			{
				country: 'GBP',
				id: temperature:3,
				time: d'2020-03-01T08:00:00Z'
			}
		]",
	);
	assert_eq!(tmp, val);
	//
	let tmp = res.remove(0).result?;
	let val = Value::parse(
		"[
			{
				country: 'GBP',
				id: temperature:4,
				time: d'2021-01-01T08:00:00Z'
			}
		]",
	);
	assert_eq!(tmp, val);
	//
	let tmp = res.remove(0).result?;
	let val = Value::parse(
		"[
			{
				country: 'GBP',
				id: temperature:5,
				time: d'2021-01-01T08:00:00Z'
			}
		]",
	);
	assert_eq!(tmp, val);
	//
	let tmp = res.remove(0).result?;
	let val = Value::parse(
		"[
			{
				country: 'EUR',
				id: temperature:6,
				time: d'2021-01-01T08:00:00Z'
			}
		]",
	);
	assert_eq!(tmp, val);
	//
	let tmp = res.remove(0).result?;
	let val = Value::parse(
		"[
			{
				country: 'USD',
				id: temperature:7,
				time: d'2021-01-01T08:00:00Z'
			}
		]",
	);
	assert_eq!(tmp, val);
	//
	let tmp = res.remove(0).result?;
	let val = Value::parse(
		"[
			{
				country: 'AUD',
				id: temperature:8,
				time: d'2021-01-01T08:00:00Z'
			}
		]",
	);
	assert_eq!(tmp, val);
	//
	let tmp = res.remove(0).result?;
	let val = Value::parse(
		"[
			{
				country: 'CHF',
				id: temperature:9,
				time: d'2023-01-01T08:00:00Z'
			}
		]",
	);
	assert_eq!(tmp, val);
	//
	let tmp = res.remove(0).result?;
	let val = Value::parse(
		"[
			{
				country: 'GBP',
				id: temperature:1,
				time: d'2020-01-01T08:00:00Z',
				year: 2020
			},
			{
				country: 'GBP',
				id: temperature:2,
				time: d'2020-02-01T08:00:00Z',
				year: 2020
			},
			{
				country: 'GBP',
				id: temperature:3,
				time: d'2020-03-01T08:00:00Z',
				year: 2020
			},
			{
				country: 'GBP',
				id: temperature:4,
				time: d'2021-01-01T08:00:00Z',
				year: 2021
			},
			{
				country: 'GBP',
				id: temperature:5,
				time: d'2021-01-01T08:00:00Z',
				year: 2021
			},
			{
				country: 'EUR',
				id: temperature:6,
				time: d'2021-01-01T08:00:00Z',
				year: 2021
			},
			{
				country: 'USD',
				id: temperature:7,
				time: d'2021-01-01T08:00:00Z',
				year: 2021
			},
			{
				country: 'AUD',
				id: temperature:8,
				time: d'2021-01-01T08:00:00Z',
				year: 2021
			},
			{
				country: 'CHF',
				id: temperature:9,
				time: d'2023-01-01T08:00:00Z',
				year: 2023
			}
		]",
	);
	assert_eq!(tmp, val);
	//
	let tmp = res.remove(0).result?;
	let val = Value::parse(
		"[
				{
					count: 1,
					country: 'AUD',
					max: d'2021-01-01T08:00:00Z',
					min: d'2021-01-01T08:00:00Z',
					year: 2021
				},
				{
					count: 1,
					country: 'CHF',
					max: d'2023-01-01T08:00:00Z',
					min: d'2023-01-01T08:00:00Z',
					year: 2023
				},
				{
					count: 1,
					country: 'EUR',
					max: d'2021-01-01T08:00:00Z',
					min: d'2021-01-01T08:00:00Z',
					year: 2021
				},
				{
					count: 3,
					country: 'GBP',
					max: d'2020-03-01T08:00:00Z',
					min: d'2020-01-01T08:00:00Z',
					year: 2020
				},
				{
					count: 2,
					country: 'GBP',
					max: d'2021-01-01T08:00:00Z',
					min: d'2021-01-01T08:00:00Z',
					year: 2021
				},
				{
					count: 1,
					country: 'USD',
					max: d'2021-01-01T08:00:00Z',
					min: d'2021-01-01T08:00:00Z',
					year: 2021
				}
			]",
	);
	assert_eq!(tmp, val);
	//
	let tmp = res.remove(0).result?;
	let val = Value::parse(
		"[
				{
					detail: {
						table: 'temperature'
					},
					operation: 'Iterate Table'
				},
				{
					detail: {
						idioms: {
							count: [
								'count'
							],
							country: [
								'first'
							],
							max: [
								'time::max'
							],
							min: [
								'time::min'
							],
							year: [
								'array'
							]
						},
						type: 'Group'
					},
					operation: 'Collector'
				}
			]",
	);
	assert_eq!(format!("{tmp:#}"), format!("{val:#}"));
	//
	Ok(())
}

#[tokio::test]
async fn select_multi_aggregate() -> Result<(), Error> {
	let sql = "
		CREATE test:1 SET group = 1, one = 1.7, two = 2.4;
		CREATE test:2 SET group = 1, one = 4.7, two = 3.9;
		CREATE test:3 SET group = 2, one = 3.2, two = 9.7;
		CREATE test:4 SET group = 2, one = 4.4, two = 3.0;
		SELECT group, math::sum(one) AS one, math::sum(two) AS two, math::min(one) as min FROM test GROUP BY group;
		SELECT group, math::sum(two) AS two, math::sum(one) AS one, math::max(two) as max, math::mean(one) as mean FROM test GROUP BY group;
		SELECT group, math::sum(two) AS two, math::sum(one) AS one, math::max(two) as max, math::mean(one) as mean FROM test GROUP BY group EXPLAIN;
	";
	let dbs = new_ds().await?;
	let ses = Session::owner().with_ns("test").with_db("test");
	let res = &mut dbs.execute(sql, &ses, None).await?;
	assert_eq!(res.len(), 7);
	//
	let tmp = res.remove(0).result?;
	let val = Value::parse(
		"[
			{
				id: test:1,
				group: 1,
				one: 1.7,
				two: 2.4,
			}
		]",
	);
	assert_eq!(tmp, val);
	//
	let tmp = res.remove(0).result?;
	let val = Value::parse(
		"[
			{
				id: test:2,
				group: 1,
				one: 4.7,
				two: 3.9,
			}
		]",
	);
	assert_eq!(tmp, val);
	//
	let tmp = res.remove(0).result?;
	let val = Value::parse(
		"[
			{
				id: test:3,
				group: 2,
				one: 3.2,
				two: 9.7,
			}
		]",
	);
	assert_eq!(tmp, val);
	//
	let tmp = res.remove(0).result?;
	let val = Value::parse(
		"[
			{
				id: test:4,
				group: 2,
				one: 4.4,
				two: 3.0,
			}
		]",
	);
	assert_eq!(tmp, val);
	//
	let tmp = res.remove(0).result?;
	let val = Value::parse(
		"[
				{
					group: 1,
					min: 1.7,
					one: 6.4,
					two: 6.3
				},
				{
					group: 2,
					min: 3.2f,
					one: 7.6000000000000005,
					two: 12.7
				}
			]",
	);
	assert_eq!(tmp, val);
	//
	let tmp = res.remove(0).result?;
	let val = Value::parse(
		"[
				{
					group: 1,
					max: 3.9,
					mean: 3.2,
					one: 6.4,
					two: 6.3
				},
				{
					group: 2,
					max: 9.7,
					mean: 3.8000000000000003,
					one: 7.6000000000000005,
					two: 12.7
				}
			]",
	);
	assert_eq!(tmp, val);
	//
	let tmp = res.remove(0).result?;
	let val = Value::parse(
		"[
				{
					detail: {
						table: 'test'
					},
					operation: 'Iterate Table'
				},
				{
					detail: {
						idioms: {
							group: [
								'first'
							],
							max: [
								'math::max'
							],
							mean: [
								'math::mean'
							],
							one: [
								'math::sum'
							],
							two: [
								'math::sum'
							]
						},
						type: 'Group'
					},
					operation: 'Collector'
				}
			]",
	);
	assert_eq!(format!("{tmp:#}"), format!("{val:#}"));
	Ok(())
}

#[tokio::test]
async fn select_multi_aggregate_composed() -> Result<(), Error> {
	let sql = "
		CREATE test:1 SET group = 1, one = 1.7, two = 2.4;
		CREATE test:2 SET group = 1, one = 4.7, two = 3.9;
		CREATE test:3 SET group = 2, one = 3.2, two = 9.7;
		CREATE test:4 SET group = 2, one = 4.4, two = 3.0;
		SELECT group, math::sum(math::floor(one)) AS one, math::sum(math::floor(two)) AS two FROM test GROUP BY group;
		SELECT group, math::sum(math::round(one)) AS one, math::sum(math::round(two)) AS two FROM test GROUP BY group;
		SELECT group, math::sum(math::ceil(one)) AS one, math::sum(math::ceil(two)) AS two FROM test GROUP BY group;
		SELECT group, math::sum(math::ceil(one)) AS one, math::sum(math::ceil(two)) AS two FROM test GROUP BY group EXPLAIN;
	";
	let dbs = new_ds().await?;
	let ses = Session::owner().with_ns("test").with_db("test");
	let res = &mut dbs.execute(sql, &ses, None).await?;
	assert_eq!(res.len(), 8);
	//
	let tmp = res.remove(0).result?;
	let val = Value::parse(
		"[
			{
				id: test:1,
				group: 1,
				one: 1.7,
				two: 2.4,
			}
		]",
	);
	assert_eq!(tmp, val);
	//
	let tmp = res.remove(0).result?;
	let val = Value::parse(
		"[
			{
				id: test:2,
				group: 1,
				one: 4.7,
				two: 3.9,
			}
		]",
	);
	assert_eq!(tmp, val);
	//
	let tmp = res.remove(0).result?;
	let val = Value::parse(
		"[
			{
				id: test:3,
				group: 2,
				one: 3.2,
				two: 9.7,
			}
		]",
	);
	assert_eq!(tmp, val);
	//
	let tmp = res.remove(0).result?;
	let val = Value::parse(
		"[
			{
				id: test:4,
				group: 2,
				one: 4.4,
				two: 3.0,
			}
		]",
	);
	assert_eq!(tmp, val);
	//
	let tmp = res.remove(0).result?;
	let val = Value::parse(
		"[
			{
				group: 1,
				one: 5,
				two: 5,
			},
			{
				group: 2,
				one: 7,
				two: 12,
			}
		]",
	);
	assert_eq!(tmp, val);
	//
	let tmp = res.remove(0).result?;
	let val = Value::parse(
		"[
			{
				group: 1,
				one: 7,
				two: 6,
			},
			{
				group: 2,
				one: 7,
				two: 13,
			}
		]",
	);
	assert_eq!(tmp, val);
	//
	let tmp = res.remove(0).result?;
	let val = Value::parse(
		"[
			{
				group: 1,
				one: 7,
				two: 7,
			},
			{
				group: 2,
				one: 9,
				two: 13,
			}
		]",
	);
	assert_eq!(tmp, val);
	//
	let tmp = res.remove(0).result?;
	let val = Value::parse(
		"[
				{
					detail: {
						table: 'test'
					},
					operation: 'Iterate Table'
				},
				{
					detail: {
						idioms: {
							group: [
								'first'
							],
							one: [
								'math::sum'
							],
							two: [
								'math::sum'
							]
						},
						type: 'Group'
					},
					operation: 'Collector'
				}
			]",
	);
	assert_eq!(format!("{tmp:#}"), format!("{val:#}"));
	//
	Ok(())
}

#[tokio::test]
async fn select_array_group_group_by() -> Result<(), Error> {
	let sql = "
		CREATE test:1 SET user = 1, role = 1;
        CREATE test:2 SET user = 1, role = 2;
        CREATE test:3 SET user = 2, role = 1;
        CREATE test:4 SET user = 2, role = 2;
        SELECT user, array::group(role) FROM test GROUP BY user;
	";
	let dbs = new_ds().await?;
	let ses = Session::owner().with_ns("test").with_db("test");
	let res = &mut dbs.execute(sql, &ses, None).await?;
	assert_eq!(res.len(), 5);
	//
	skip_ok(res, 4)?;
	//
	let tmp = res.remove(0).result?;
	let val = Value::parse(
		r#"[
                {
                        "array::group": [
                                1,2
                        ],
                        user: 1
                },
                {
                        "array::group": [
                                1,2
                        ],
                        user: 2
                }
        ]"#,
	);
	assert_eq!(format!("{tmp:#}"), format!("{val:#}"));
	//
	Ok(())
}

#[tokio::test]
async fn select_array_count_subquery_group_by() -> Result<(), Error> {
	let sql = r#"
		CREATE table CONTENT { bar: "hello", foo: "Man"};
		CREATE table CONTENT { bar: "hello", foo: "World"};
		CREATE table CONTENT { bar: "world"};
		SELECT COUNT(foo != none) FROM table GROUP ALL EXPLAIN;
		SELECT COUNT(foo != none) FROM table GROUP ALL;
	"#;
	let dbs = new_ds().await?;
	let ses = Session::owner().with_ns("test").with_db("test");
	let res = &mut dbs.execute(sql, &ses, None).await?;
	assert_eq!(res.len(), 5);
	//
	skip_ok(res, 3)?;
	//
	let tmp = res.remove(0).result?;
	let val = Value::parse(
		r#"[
				{
					detail: {
						table: 'table'
					},
					operation: 'Iterate Table'
				},
				{
					detail: {
						idioms: {
							count: [
								'count+func'
							]
						},
						type: 'Group'
					},
					operation: 'Collector'
				}
			]"#,
	);
	assert_eq!(format!("{tmp:#}"), format!("{val:#}"));
	//
	let tmp = res.remove(0).result?;
	let val = Value::parse(
		r#"[
					{
						count: 2
					}
				]"#,
	);
	assert_eq!(format!("{tmp:#}"), format!("{val:#}"));
	//
	Ok(())
}

#[tokio::test]
<<<<<<< HEAD
async fn select_count_group_all() -> Result<(), Error> {
	let sql = r#"
		CREATE table CONTENT { bar: "hello", foo: "Man"};
		CREATE table CONTENT { bar: "hello", foo: "World"};
		CREATE table CONTENT { bar: "world"};
		SELECT COUNT() FROM table GROUP ALL EXPLAIN;
		SELECT COUNT() FROM table GROUP ALL;
	"#;
	let dbs = new_ds().await?;
	let ses = Session::owner().with_ns("test").with_db("test");
	let mut res = &mut dbs.execute(sql, &ses, None).await?;
	assert_eq!(res.len(), 5);
	//
	skip_ok(&mut res, 3)?;
	//
	let tmp = res.remove(0).result?;
	let val = Value::parse(
		r#"[
				{
					detail: {
						table: 'table'
					},
					operation: 'Iterate Table'
				},
				{
					detail: {
						idioms: {
							count: [
								'count'
							]
						},
						type: 'Group'
					},
					operation: 'Collector'
				}
			]"#,
	);
	assert_eq!(format!("{tmp:#}"), format!("{val:#}"));
	//
	let tmp = res.remove(0).result?;
	let val = Value::parse(
		r#"[
					{
						count: 3
					}
				]"#,
	);
	assert_eq!(format!("{tmp:#}"), format!("{val:#}"));
	//
=======
async fn select_aggregate_mean_update() -> Result<(), Error> {
	let sql = "
		CREATE test:a SET a = 3;
		DEFINE TABLE foo AS SELECT
			math::mean(a) AS avg
		FROM test
		GROUP ALL;

		UPDATE test:a SET a = 2;

		SELECT avg FROM foo;
	";
	let dbs = new_ds().await?;
	let ses = Session::owner().with_ns("test").with_db("test");
	let res = &mut dbs.execute(sql, &ses, None).await?;
	assert_eq!(res.len(), 4);
	//
	let tmp = res.remove(0).result?;
	let val = Value::parse(
		"[
		{
			id: test:a,
			a: 3
		}
	]",
	);

	assert_eq!(tmp, val);
	//
	let tmp = res.remove(0).result?;
	let val = Value::parse("None");

	assert_eq!(tmp, val);

	let tmp = res.remove(0).result?;
	let val = Value::parse(
		"[
			{
				id: test:a,
				a: 2
			}
		]",
	);

	assert_eq!(tmp, val);

	let tmp = res.remove(0).result?;
	let val = Value::parse(
		"[
			{
				avg: 2
			}
		]",
	);
	assert_eq!(tmp, val);

>>>>>>> 63bc5fa1
	Ok(())
}<|MERGE_RESOLUTION|>--- conflicted
+++ resolved
@@ -676,7 +676,66 @@
 }
 
 #[tokio::test]
-<<<<<<< HEAD
+async fn select_aggregate_mean_update() -> Result<(), Error> {
+	let sql = "
+		CREATE test:a SET a = 3;
+		DEFINE TABLE foo AS SELECT
+			math::mean(a) AS avg
+		FROM test
+		GROUP ALL;
+
+		UPDATE test:a SET a = 2;
+
+		SELECT avg FROM foo;
+	";
+	let dbs = new_ds().await?;
+	let ses = Session::owner().with_ns("test").with_db("test");
+	let res = &mut dbs.execute(sql, &ses, None).await?;
+	assert_eq!(res.len(), 4);
+	//
+	let tmp = res.remove(0).result?;
+	let val = Value::parse(
+		"[
+		{
+			id: test:a,
+			a: 3
+		}
+	]",
+	);
+
+	assert_eq!(tmp, val);
+	//
+	let tmp = res.remove(0).result?;
+	let val = Value::parse("None");
+
+	assert_eq!(tmp, val);
+
+	let tmp = res.remove(0).result?;
+	let val = Value::parse(
+		"[
+			{
+				id: test:a,
+				a: 2
+			}
+		]",
+	);
+
+	assert_eq!(tmp, val);
+
+	let tmp = res.remove(0).result?;
+	let val = Value::parse(
+		"[
+			{
+				avg: 2
+			}
+		]",
+	);
+	assert_eq!(tmp, val);
+
+	Ok(())
+}
+
+#[tokio::test]
 async fn select_count_group_all() -> Result<(), Error> {
 	let sql = r#"
 		CREATE table CONTENT { bar: "hello", foo: "Man"};
@@ -699,7 +758,7 @@
 					detail: {
 						table: 'table'
 					},
-					operation: 'Iterate Table'
+					operation: 'Iterate Keys'
 				},
 				{
 					detail: {
@@ -726,63 +785,5 @@
 	);
 	assert_eq!(format!("{tmp:#}"), format!("{val:#}"));
 	//
-=======
-async fn select_aggregate_mean_update() -> Result<(), Error> {
-	let sql = "
-		CREATE test:a SET a = 3;
-		DEFINE TABLE foo AS SELECT
-			math::mean(a) AS avg
-		FROM test
-		GROUP ALL;
-
-		UPDATE test:a SET a = 2;
-
-		SELECT avg FROM foo;
-	";
-	let dbs = new_ds().await?;
-	let ses = Session::owner().with_ns("test").with_db("test");
-	let res = &mut dbs.execute(sql, &ses, None).await?;
-	assert_eq!(res.len(), 4);
-	//
-	let tmp = res.remove(0).result?;
-	let val = Value::parse(
-		"[
-		{
-			id: test:a,
-			a: 3
-		}
-	]",
-	);
-
-	assert_eq!(tmp, val);
-	//
-	let tmp = res.remove(0).result?;
-	let val = Value::parse("None");
-
-	assert_eq!(tmp, val);
-
-	let tmp = res.remove(0).result?;
-	let val = Value::parse(
-		"[
-			{
-				id: test:a,
-				a: 2
-			}
-		]",
-	);
-
-	assert_eq!(tmp, val);
-
-	let tmp = res.remove(0).result?;
-	let val = Value::parse(
-		"[
-			{
-				avg: 2
-			}
-		]",
-	);
-	assert_eq!(tmp, val);
-
->>>>>>> 63bc5fa1
 	Ok(())
 }